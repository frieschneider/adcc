//
// Copyright (C) 2019 by the adcc authors
//
// This file is part of adcc.
//
// adcc is free software: you can redistribute it and/or modify
// it under the terms of the GNU General Public License as published
// by the Free Software Foundation, either version 3 of the License, or
// (at your option) any later version.
//
// adcc is distributed in the hope that it will be useful,
// but WITHOUT ANY WARRANTY; without even the implied warranty of
// MERCHANTABILITY or FITNESS FOR A PARTICULAR PURPOSE.  See the
// GNU General Public License for more details.
//
// You should have received a copy of the GNU General Public License
// along with adcc. If not, see <http://www.gnu.org/licenses/>.
//

#pragma once
#include "AdcMemory.hh"
#include "HartreeFockSolution_i.hh"
#include "MoSpaces.hh"
#include "Tensor.hh"
#include "Timer.hh"

namespace libadcc {
/**
 *  \defgroup ReferenceObjects Objects importing and setting up the reference state
 *                             for adcc
 */
///@{

/** Struct containing data about the reference state on top of which the ADC calculation
 * is performed */
class ReferenceState {
 public:
  /* Setup a ReferenceState object using a MoSpaces pointer
   *
   * \param hfsoln_ptr    Pointer to the Interface to the host program,
   *                      providing the HartreeFockSolution data, which
   *                      will be provided by this object.
   * \param mo_ptr        MoSpaces object containing info about the MoSpace setup
   *                      and the point group symmetry.
   * \param symmetry_check_on_import   Should symmetry of the imported objects be checked
   *                      explicitly during the import process. This massively slows
   *                      down the import process and has a dramatic impact on memory
   *                      usage and should thus only be used for debugging import routines
   *                      from the host programs. Do not enable this unless you know
   *                      that you really want to.
   *
   *  \note    This constructor is kept protected, because inconsistencies between the
   *           passed hfsoln_ptr and the passed mo_ptr can lead to tons of issues when
   *           using the constructed object.
   */
  ReferenceState(std::shared_ptr<const HartreeFockSolution_i> hfsoln_ptr,
                 std::shared_ptr<const MoSpaces> mo_ptr, bool symmetry_check_on_import);

  //
  // Info about the reference state
  //
  /** Return whether the reference is restricted or not */
  bool restricted() const { return m_mo_ptr->restricted; }

  /** Return the spin multiplicity of the reference state. 0 indicates that the spin
   * cannot be determined or is not integer (e.g. UHF) */
  size_t spin_multiplicity() const;

  /** Flag to indicate whether this is a cvs reference state */
  bool has_core_occupied_space() const { return m_mo_ptr->has_core_occupied_space(); }

  /** Ground state irreducible representation */
  std::string irreducible_representation() const;

  /** Return the MoSpaces to which this ReferenceState is set up */
  std::shared_ptr<const MoSpaces> mospaces_ptr() const { return m_mo_ptr; }

  /** Return the number of orbitals */
  size_t n_orbs() const { return m_mo_ptr->n_orbs(); }

  /** Return the number of alpha orbitals */
  size_t n_orbs_alpha() const { return m_mo_ptr->n_orbs_alpha(); }

  /** Return the number of beta orbitals */
  size_t n_orbs_beta() const { return m_mo_ptr->n_orbs_beta(); }

  /** Return the number of alpha electrons */
  size_t n_alpha() const { return m_n_alpha; }

  /** Return the number of beta electrons */
  size_t n_beta() const { return m_n_beta; }

  /** Return the nuclear contribution to the cartesian multipole moment
   *  (in standard ordering, i.e. xx, xy, xz, yy, yz, zz) of the given order. */
  std::vector<scalar_type> nuclear_multipole(size_t order,
<<<<<<< HEAD
                                             std::vector<scalar_type> gauge_origin = {
                                                   0, 0, 0}) const;

  /** Determine the gauge origin for nuclear multipoles. */
  std::vector<scalar_type> determine_gauge_origin(std::string gauge_origin) const;
=======
                                             std::array<scalar_type, 3> gauge_origin = {
                                                   0, 0, 0}) const;

  /** Determine the gauge origin for nuclear multipoles. */
  const std::array<scalar_type, 3> gauge_origin_to_xyz(std::string gauge_origin) const;
>>>>>>> 279b2a45

  /** Return the SCF convergence tolerance */
  double conv_tol() const { return m_hfsoln_ptr->conv_tol(); }

  /** Final total SCF energy */
  double energy_scf() const { return m_hfsoln_ptr->energy_scf(); }

  /** String identifying the backend used for the computation */
  std::string backend() const { return m_hfsoln_ptr->backend(); }

  //
  // Tensor data
  //
  /** Return the orbital energies corresponding to the provided space */
  std::shared_ptr<Tensor> orbital_energies(const std::string& space) const;

  /** Return the molecular orbital coefficients corresponding to the provided space
   *  (alpha and beta coefficients are returned) */
  std::shared_ptr<Tensor> orbital_coefficients(const std::string& space) const;

  /** Return the alpha molecular orbital coefficients corresponding
   *  to the provided space */
  std::shared_ptr<Tensor> orbital_coefficients_alpha(const std::string& space) const;

  /** Return the beta molecular orbital coefficients corresponding
   *  to the provided space */
  std::shared_ptr<Tensor> orbital_coefficients_beta(const std::string& space) const;

  /** Return the fock object of the context corresponding to the provided space. */
  std::shared_ptr<Tensor> fock(const std::string& space) const;

  /** Return the ERI (electron-repulsion integrals) contained in the context
   *  corresponding to the provided space. */
  std::shared_ptr<Tensor> eri(const std::string& space) const;

  /** Normally the class only imports the Fock matrix blocks and
   *  electron-repulsion integrals of a particular
   *  space combination when this is requested by a call to above fock() or
   *  eri() functions.
   *
   *  This function call, however, instructs the class to immediately import *all*
   *  ERI tensors.
   *
   *  \note This typically does not need to be called explicitly.
   */
  void import_all() const;

  /** Return the list of momentarily cached fock matrix blocks */
  std::vector<std::string> cached_fock_blocks() const;

  /** Set the list of momentarily cached fock matrix blocks
   * \note This function is both capable to drop blocks
   *       (to save memory) and to request extra caching. */
  void set_cached_fock_blocks(std::vector<std::string> newlist);

  /** Return the list of momentarily cached eri tensor blocks */
  std::vector<std::string> cached_eri_blocks() const;

  /** Set the list of momentarily cached ERI tensor blocks
   * \note This function is both capable to drop blocks
   *       (to save memory) and to request extra caching. */
  void set_cached_eri_blocks(std::vector<std::string> newlist);

  /** Tell the contained HartreeFockSolution_i object, that a larger amount of
   *  ERI data has just been computed and that the next request to further ERI
   *  tensor objects will potentially take some time, such that intermediate
   *  caches can now be flushed to save memory or other resources. */
  void flush_hf_cache() const { m_hfsoln_ptr->flush_cache(); }

  /** Obtain the timing info contained in this object */
  const Timer& timer() const { return m_timer; }

 private:
  /** Import orbital energies into this object */
  void import_orbital_energies(const HartreeFockSolution_i& hf,
                               const std::shared_ptr<const MoSpaces>& mo_ptr,
                               bool symmetry_check_on_import);

  /** Import orbital coefficients into this object */
  void import_orbital_coefficients(const HartreeFockSolution_i& hf,
                                   const std::shared_ptr<const MoSpaces>& mo_ptr,
                                   bool symmetry_check_on_import);

  size_t m_n_alpha;  //< Number of alpha electrons
  size_t m_n_beta;   //< Number of beta electrons

  /** Map containing the orben tensors */
  std::map<std::string, std::shared_ptr<Tensor>> m_orben;

  /** Map containing the orbcoeff tensors */
  std::map<std::string, std::shared_ptr<Tensor>> m_orbcoeff;

  /** Map containing the alpha orbcoeff tensors */
  std::map<std::string, std::shared_ptr<Tensor>> m_orbcoeff_alpha;

  /** Map containing the beta orbcoeff tensors */
  std::map<std::string, std::shared_ptr<Tensor>> m_orbcoeff_beta;

  /** Map containing the fock matrices */
  mutable std::map<std::string, std::shared_ptr<Tensor>> m_fock;

  /** Map containing the electron-repulsion integral tensors */
  mutable std::map<std::string, std::shared_ptr<Tensor>> m_eri;

  /** The pointer to the underlying hfsoln object */
  std::shared_ptr<const HartreeFockSolution_i> m_hfsoln_ptr;

  /** The pointer to the MoSpace data this ReferenceState uses */
  std::shared_ptr<const MoSpaces> m_mo_ptr;

  /** Should symmetry be checked when importing tensor data (ERI, Fock) */
  bool m_symmetry_check_on_import;

  /** Timer to time various import events */
  mutable Timer m_timer;
};

///@}
}  // namespace libadcc<|MERGE_RESOLUTION|>--- conflicted
+++ resolved
@@ -93,19 +93,11 @@
   /** Return the nuclear contribution to the cartesian multipole moment
    *  (in standard ordering, i.e. xx, xy, xz, yy, yz, zz) of the given order. */
   std::vector<scalar_type> nuclear_multipole(size_t order,
-<<<<<<< HEAD
-                                             std::vector<scalar_type> gauge_origin = {
-                                                   0, 0, 0}) const;
-
-  /** Determine the gauge origin for nuclear multipoles. */
-  std::vector<scalar_type> determine_gauge_origin(std::string gauge_origin) const;
-=======
                                              std::array<scalar_type, 3> gauge_origin = {
                                                    0, 0, 0}) const;
 
   /** Determine the gauge origin for nuclear multipoles. */
   const std::array<scalar_type, 3> gauge_origin_to_xyz(std::string gauge_origin) const;
->>>>>>> 279b2a45
 
   /** Return the SCF convergence tolerance */
   double conv_tol() const { return m_hfsoln_ptr->conv_tol(); }
