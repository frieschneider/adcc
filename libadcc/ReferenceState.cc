//
// Copyright (C) 2019 by the adcc authors
//
// This file is part of adcc.
//
// adcc is free software: you can redistribute it and/or modify
// it under the terms of the GNU General Public License as published
// by the Free Software Foundation, either version 3 of the License, or
// (at your option) any later version.
//
// adcc is distributed in the hope that it will be useful,
// but WITHOUT ANY WARRANTY; without even the implied warranty of
// MERCHANTABILITY or FITNESS FOR A PARTICULAR PURPOSE.  See the
// GNU General Public License for more details.
//
// You should have received a copy of the GNU General Public License
// along with adcc. If not, see <http://www.gnu.org/licenses/>.
//

#include "ReferenceState.hh"
#include "MoIndexTranslation.hh"
#include "TensorImpl.hh"
#include "exceptions.hh"
#include "import_eri.hh"
#include "make_symmetry.hh"

namespace libadcc {
ReferenceState::ReferenceState(std::shared_ptr<const HartreeFockSolution_i> hfsoln_ptr,
                               std::shared_ptr<const MoSpaces> mo_ptr,
                               bool symmetry_check_on_import)
      : m_n_alpha{0},
        m_n_beta{0},
        m_orben{},
        m_orbcoeff{},
        m_orbcoeff_alpha{},
        m_orbcoeff_beta{},
        m_fock{},
        m_eri{},
        m_hfsoln_ptr{hfsoln_ptr},
        m_mo_ptr{mo_ptr},
        m_symmetry_check_on_import{symmetry_check_on_import},
        m_timer{} {
  for (auto& ss : mo_ptr->subspaces_occupied) {
    m_n_alpha += mo_ptr->n_orbs_alpha(ss);
    m_n_beta += mo_ptr->n_orbs_beta(ss);
  }

  // Import orbital energies and coefficients
  import_orbital_energies(*hfsoln_ptr, mo_ptr, symmetry_check_on_import);
  import_orbital_coefficients(*hfsoln_ptr, mo_ptr, symmetry_check_on_import);
}

//
// Importers
//
void ReferenceState::import_orbital_energies(
      const HartreeFockSolution_i& hf, const std::shared_ptr<const MoSpaces>& mo_ptr,
      bool symmetry_check_on_import) {
  m_orben.clear();
  RecordTime rec(m_timer, "import/orbital_energies");

  std::vector<scalar_type> tmp_orben(hf.n_orbs());
  hf.orben_f(tmp_orben.data(), tmp_orben.size());
  for (auto& ss : mo_ptr->subspaces) {
    std::shared_ptr<Symmetry> sym_ptr = make_symmetry_orbital_energies(mo_ptr, ss);
    std::shared_ptr<Tensor> orben     = make_tensor_zero(sym_ptr);
    MoIndexTranslation idxtrans(mo_ptr, ss);

    auto orben_generator = [&tmp_orben, &idxtrans](
                                 const std::vector<std::pair<size_t, size_t>>& block,
                                 scalar_type* buffer) {
      const std::pair<size_t, size_t>& block_ss = block[0];
      const size_t length_ss_full               = block_ss.second - block_ss.first;

      std::vector<RangeMapping> mappings = idxtrans.map_range_to_hf_provider(block);
      for (const RangeMapping& map : mappings) {
        // orben is 1D -> idim == 0 always
        const size_t idim = 0;

        // Starting index of the mapping in the adcc index convention
        const size_t start = map.from().axis(idim).start() - block_ss.first;

        // Start and end in the HfProvider indexing convention
        const size_t start_hf = map.to().axis(idim).start();
        const size_t end_hf   = map.to().axis(idim).end();

        if (start + (end_hf - start_hf) > length_ss_full) {
          throw runtime_error("Internal error: Out-of-bounds write in orben_generator");
        }
        // Do the "import" by copying the appropriate part of the buf_orben object
        std::copy(tmp_orben.begin() + static_cast<ptrdiff_t>(start_hf),
                  tmp_orben.begin() + static_cast<ptrdiff_t>(end_hf), buffer + start);
      }
    };
    orben->import_from(orben_generator, hf.conv_tol(), symmetry_check_on_import);
    orben->set_immutable();
    m_orben[ss] = orben;
  }
}

void ReferenceState::import_orbital_coefficients(
      const HartreeFockSolution_i& hf, const std::shared_ptr<const MoSpaces>& mo_ptr,
      bool symmetry_check_on_import) {
  RecordTime rec(m_timer, "import/orbital_coefficients");
  m_orbcoeff.clear();
  m_orbcoeff_alpha.clear();
  m_orbcoeff_beta.clear();

  std::vector<scalar_type> tmp_orbcoeff(hf.n_orbs() * hf.n_bas());
  tmp_orbcoeff.resize(hf.n_orbs() * hf.n_bas());
  hf.orbcoeff_fb(tmp_orbcoeff.data(), tmp_orbcoeff.size());
  for (auto& ss : mo_ptr->subspaces) {
    // The index translation for the first subspace (which is not "b")
    MoIndexTranslation idxtrans(mo_ptr, ss);

    auto orbcoeff_generator_ab = [&tmp_orbcoeff, &idxtrans, &hf](
                                       const std::vector<std::pair<size_t, size_t>>&
                                             block,
                                       scalar_type* buffer, bool alpha, bool beta) {
      const std::pair<size_t, size_t>& block_ss = block[0];
      const std::pair<size_t, size_t>& block_b  = block[1];

      // Length of the axis:
      const size_t length_b       = block_b.second - block_b.first;
      const size_t length_ss_full = block_ss.second - block_ss.first;

      std::vector<RangeMapping> mappings_ss =
            idxtrans.map_range_to_hf_provider({{block_ss}});
      for (const RangeMapping& map_ss : mappings_ss) {
        // Get start and end of index ranges in adcc and HfProvider convention
        const size_t idim      = 0;  // The ss subspace of orbcoeff is 1D => idim == 0
        const size_t start_ss  = map_ss.from().axis(idim).start();
        const size_t end_ss    = map_ss.from().axis(idim).end();
        const size_t length_ss = end_ss - start_ss;

        const size_t start_hf = map_ss.to().axis(idim).start();
        const size_t end_hf   = map_ss.to().axis(idim).end();

        // Since the orbecoeff are 2D-arrays and moreover the tmp_orbcoeff vector is a 2D
        // array in row-major C-like index ordering, the first element of this buffer to
        // copy is
        auto ittmp = tmp_orbcoeff.begin() +
                     static_cast<ptrdiff_t>(start_hf * hf.n_bas() + block_b.first);

        // The first element into which data will be copied, on the other hand,
        // is shifted, like the following, since in the output buffer there will
        // length_b columns and the first (start_ss - block_ss.first) rows are skipped
        // in this mapping loop.
        scalar_type* ptrbuf =
              buffer + static_cast<ptrdiff_t>((start_ss - block_ss.first) * length_b);

        if (alpha && beta) {
          throw runtime_error("Internal error: Requested both alpha and beta block.");
        }

        // Fill with zeros if we are in the alpha or beta block and this
        // should be skipped
        bool fill_zeros = false;
        if (idxtrans.spin_of({start_ss}) == "b") {
          if (idxtrans.spin_of({end_ss - 1}) != "b") {
            throw runtime_error(
                  "Internal error: Assertion about blocks being split whenever spin "
                  "changes is violated.");
          }
          if (!beta) {
            // beta block should be zero
            fill_zeros = true;
          }
        }
        if (idxtrans.spin_of({end_ss - 1}) == "a") {
          if (idxtrans.spin_of({start_ss}) != "a") {
            throw runtime_error(
                  "Internal error: Assertion about blocks being split whenever spin "
                  "changes is violated.");
          }
          if (!alpha) {
            // beta block should be zero
            fill_zeros = true;
          }
        }

        const ptrdiff_t slength_b = static_cast<ptrdiff_t>(length_b);
        const ptrdiff_t sn_bas    = static_cast<ptrdiff_t>(hf.n_bas());

        // Copy length_b elements at a time (one row) and then advance the pointer into
        // the buffer (ptrbuf) and the iterator into the tmp_orbcoeff vector.
        // For the ittmp iterator, n_bas() elements need to be skipped, for ptrbuf only
        // length_b, because it only is a matrix block with length_b columns.
        for (size_t irow = 0; irow < length_ss;
             ++irow, ptrbuf += length_b, ittmp += sn_bas) {
          if (ptrbuf + slength_b > buffer + length_ss_full * length_b) {
            throw runtime_error(
                  "Internal error: Out-of-bounds write in orbcoeff_generator");
          }
          if (fill_zeros) {
            std::fill(ptrbuf, ptrbuf + length_b, 0);
          } else {
            std::copy(ittmp, ittmp + slength_b, ptrbuf);
          }
        }

        if (ittmp != tmp_orbcoeff.begin() +
                           static_cast<ptrdiff_t>(end_hf * hf.n_bas() + block_b.first)) {
          throw runtime_error("Internal error: ittmp index issue in orbcoeff_generator");
        }
        if (ptrbuf != buffer + (end_ss - block_ss.first) * length_b) {
          throw runtime_error("Internal error: ptrbuf index issue in orbcoeff_generator");
        }
      }
    };

    //
    // Import alpha coefficients, i.e. the vector (a)
    //                                            (0)
    //
    std::shared_ptr<Symmetry> sym_a_ptr =
          make_symmetry_orbital_coefficients(mo_ptr, ss + "b", hf.n_bas(), "a");
    std::shared_ptr<Tensor> orbcoeff_a = make_tensor_zero(sym_a_ptr);
    orbcoeff_a->import_from(
          [&orbcoeff_generator_ab](const std::vector<std::pair<size_t, size_t>>& block,
                                   scalar_type* buffer) {
            orbcoeff_generator_ab(block, buffer, /*alpha*/ true, /*beta*/ false);
          },
          hf.conv_tol(), symmetry_check_on_import);
    orbcoeff_a->set_immutable();
    m_orbcoeff_alpha[ss + "b"] = orbcoeff_a;

    //
    // Import beta coefficients, i.e. the vector (0)
    //                                           (b)
    //
    std::shared_ptr<Symmetry> sym_b_ptr =
          make_symmetry_orbital_coefficients(mo_ptr, ss + "b", hf.n_bas(), "b");
    std::shared_ptr<Tensor> orbcoeff_b = make_tensor_zero(sym_b_ptr);
    orbcoeff_b->import_from(
          [&orbcoeff_generator_ab](const std::vector<std::pair<size_t, size_t>>& block,
                                   scalar_type* buffer) {
            orbcoeff_generator_ab(block, buffer, /*alpha*/ false, /*beta*/ true);
          },
          hf.conv_tol(), symmetry_check_on_import);
    orbcoeff_b->set_immutable();
    m_orbcoeff_beta[ss + "b"] = orbcoeff_b;

    //
    // Build full coefficients (a 0)
    //                         (0 b)
    //
    // Export orbcoeff_a and orbcoeff_b for the full coefficient import
    // (The rationale is that these already have the right MO ordering along the MO axis,
    //  which makes the code for the full coefficient import a lot more readable)
    std::vector<scalar_type> exp_orbcoeff_a;
    orbcoeff_a->export_to(exp_orbcoeff_a);
    std::vector<scalar_type> exp_orbcoeff_b;
    orbcoeff_b->export_to(exp_orbcoeff_b);
    if (exp_orbcoeff_a.size() != exp_orbcoeff_b.size()) {
      throw runtime_error(
            "Internal error: exp_orbcoeff_a.size() and exp_orbcoeff_b.size() do not "
            "agree.");
    }

    auto orbcoeff_generator = [&exp_orbcoeff_a, &exp_orbcoeff_b, &hf](
                                    const std::vector<std::pair<size_t, size_t>>& block,
                                    scalar_type* buffer) {
      const std::pair<size_t, size_t>& block_ss = block[0];
      const std::pair<size_t, size_t>& block_b  = block[1];

      // Length of the axis:
      const size_t length_b       = block_b.second - block_b.first;
      const size_t length_ss_full = block_ss.second - block_ss.first;

      // Spin data for axis b
      const std::vector<std::pair<size_t, size_t>> b_spin_ranges{
            {0, hf.n_bas()}, {hf.n_bas(), 2 * hf.n_bas()}};
      const std::vector<scalar_type*> b_spin_data{exp_orbcoeff_a.data(),
                                                  exp_orbcoeff_b.data()};

      // Loop over spins (alpha == 0 and beta == 1)
      for (size_t ispin = 0; ispin < 2; ++ispin) {
        size_t from_b_first  = block_b.first;
        size_t from_b_length = length_b;

        if (block_b.first >= b_spin_ranges[ispin].second) {
          // Beyond the range covered by this spin
          continue;
        }
        if (block_b.second - 1 < b_spin_ranges[ispin].first) {
          // Before the range covered by this spin
          continue;
        }

        // Get the first index in the b axis to be used and the length
        // for the spin chunk covered in this loop iteration
        from_b_first  = std::max(block_b.first, b_spin_ranges[ispin].first);
        from_b_length = std::min(hf.n_bas(), block_b.second - from_b_first);

        // from_b_first has still spin information (i.e. indexed in the range
        // [0,2*n_bas], but exp_orbcoeff_a and exp_orbcoeff_b containeres
        // only covers the spatial range [0, n_bas], so we reduce it to
        // the spatial index only
        const size_t from_b_first_spatial = from_b_first % hf.n_bas();

        // Prepare input and output pointers and copy the data.
        scalar_type* from   = b_spin_data[ispin];
        scalar_type* ptrbuf = buffer + (from_b_first - block_b.first) * length_ss_full;
        size_t offset       = hf.n_bas() * block_ss.first + from_b_first_spatial;
        for (size_t iss = 0; iss < length_ss_full;
             ++iss, ptrbuf += length_b, offset += hf.n_bas()) {
          if (offset + from_b_length > exp_orbcoeff_a.size()) {
            throw runtime_error("Read buffer overflow.");
          }
          if (ptrbuf + from_b_length > buffer + length_b * length_ss_full) {
            throw runtime_error("Write buffer overflow.");
          }
          if (ptrbuf < buffer) {
            throw runtime_error("Write buffer underflow.");
          }
          std::copy(from + offset, from + offset + from_b_length, ptrbuf);
        }
      }
    };
    std::shared_ptr<Symmetry> sym_ab_ptr =
          make_symmetry_orbital_coefficients(mo_ptr, ss + "b", hf.n_bas(), "ab");
    std::shared_ptr<Tensor> orbcoeff_ab = make_tensor_zero(sym_ab_ptr);
    orbcoeff_ab->import_from(orbcoeff_generator, hf.conv_tol(), symmetry_check_on_import);
    orbcoeff_ab->set_immutable();
    m_orbcoeff[ss + "b"] = orbcoeff_ab;
  }
}

//
// Info about the reference state
//
size_t ReferenceState::spin_multiplicity() const {
  if (!restricted()) {
    return 0;
  } else {
    return m_hfsoln_ptr->spin_multiplicity();
  }
}

std::string ReferenceState::irreducible_representation() const {
  if (m_mo_ptr->point_group == "C1") return "A";

  // Notice: This is not true, since the occupation might be uneven
  // between spatial parts
  // if (n_alpha() == n_beta()) return m_mo_ptr->irrep_totsym();

  // For non-closed-shell we would need to see whatever orbitals are occupied
  // and determine from this the resulting overall irrep
  throw not_implemented_error("Only C1 is implemented.");
}

std::vector<scalar_type> ReferenceState::nuclear_multipole(
<<<<<<< HEAD
      size_t order, std::vector<scalar_type> gauge_origin) const {
=======
      size_t order, std::array<scalar_type, 3> gauge_origin) const {
>>>>>>> 279b2a45
  std::vector<scalar_type> ret((order + 2) * (order + 1) / 2);
  m_hfsoln_ptr->nuclear_multipole(order, gauge_origin, ret.data(), ret.size());
  return ret;
}

<<<<<<< HEAD
std::vector<scalar_type> ReferenceState::determine_gauge_origin(
      std::string gauge_origin) const {
  std::vector<scalar_type> ret = m_hfsoln_ptr->determine_gauge_origin(gauge_origin);
=======
const std::array<scalar_type, 3> ReferenceState::gauge_origin_to_xyz(
      std::string gauge_origin) const {
  const std::array<scalar_type, 3> ret = m_hfsoln_ptr->gauge_origin_to_xyz(gauge_origin);
>>>>>>> 279b2a45
  return ret;
}

//
// Tensor data
//
std::shared_ptr<Tensor> ReferenceState::orbital_energies(const std::string& space) const {
  const auto itfound = m_orben.find(space);
  if (itfound == m_orben.end()) {
    throw invalid_argument(
          "Invalid space string " + space + ": An object orbital_energies(" + space +
          ") is not known. Check that the string has exactly 2 characters "
          "and describes a valid orbital subspace.");
  }
  return itfound->second;
}

std::shared_ptr<Tensor> ReferenceState::orbital_coefficients(
      const std::string& space) const {
  const auto itfound = m_orbcoeff.find(space);
  if (itfound == m_orbcoeff.end()) {
    throw invalid_argument(
          "Invalid space string " + space + ": An object orbital_coefficients(" + space +
          ") is not known. Check that the string has exactly 3 characters "
          "and describes two valid orbital subspace.");
  }
  return itfound->second;
}

std::shared_ptr<Tensor> ReferenceState::orbital_coefficients_alpha(
      const std::string& space) const {
  const auto itfound = m_orbcoeff_alpha.find(space);
  if (itfound == m_orbcoeff_alpha.end()) {
    throw invalid_argument(
          "Invalid space string " + space + ": An object orbital_coefficients_alpha(" +
          space +
          ") is not known. Check that the string has exactly 3 characters "
          "and describes two valid orbital subspace.");
  }
  return itfound->second;
}

std::shared_ptr<Tensor> ReferenceState::orbital_coefficients_beta(
      const std::string& space) const {
  const auto itfound = m_orbcoeff_beta.find(space);
  if (itfound == m_orbcoeff_beta.end()) {
    throw invalid_argument(
          "Invalid space string " + space + ": An object orbital_coefficients_beta(" +
          space +
          ") is not known. Check that the string has exactly 3 characters "
          "and describes two valid orbital subspace.");
  }
  return itfound->second;
}

std::shared_ptr<Tensor> ReferenceState::fock(const std::string& space) const {
  const auto itfound = m_fock.find(space);
  if (itfound != m_fock.end()) return itfound->second;

  std::unique_ptr<MoIndexTranslation> trans_ptr;
  try {
    trans_ptr.reset(new MoIndexTranslation(m_mo_ptr, space));
  } catch (const invalid_argument& inv) {
    throw invalid_argument("Invalid fock space string: " + std::string(inv.what()));
  }
  MoIndexTranslation& idxtrans = *trans_ptr;
  if (idxtrans.ndim() != 2) {
    throw invalid_argument("Invalid fock space string" + space +
                           ": Needs to consist of exactly 2 spaces.");
  }

  {
    RecordTime rec(m_timer, "import/fock/" + space);
    // Fock operator is symmetric wrt. index permutation and transforms
    // as the totally symmetric irrep
    const bool symmetric = true;
    std::shared_ptr<Symmetry> sym_ptr =
          make_symmetry_operator(m_mo_ptr, space, symmetric, "1");
    std::shared_ptr<Tensor> fock    = make_tensor_zero(sym_ptr);
    const HartreeFockSolution_i& hf = *m_hfsoln_ptr;

    auto fock_generator = [&idxtrans, &hf](
                                const std::vector<std::pair<size_t, size_t>>& block,
                                scalar_type* buffer) {
      // Strides, which should be used to write data to buffer
      // and size of the buffer.
      const std::vector<size_t> blength{block[0].second - block[0].first,
                                        block[1].second - block[1].first};
      const std::vector<size_t> strides{blength[1], 1};
      const size_t buffer_size = strides[0] * blength[0];

      std::vector<RangeMapping> mappings = idxtrans.map_range_to_hf_provider(block);
      for (RangeMapping& map : mappings) {
        const SimpleRange& bidx  = map.from();  // Indices of the MO subspace block
        const SimpleRange& hfidx = map.to();    // Indices translated to HF provider

        // Compute offset and remaining buffer size
        size_t offset = 0;
        for (size_t i = 0; i < 2; ++i) {
          offset += (bidx.axis(i).start() - block[i].first) * strides[i];
        }
        const size_t size = buffer_size - offset;
        hf.fock_ff(hfidx.axis(0).start(), hfidx.axis(0).end(),  //
                   hfidx.axis(1).start(), hfidx.axis(1).end(),  //
                   strides[0], strides[1], buffer + offset, size);
      }
    };
    fock->import_from(fock_generator, hf.conv_tol(), m_symmetry_check_on_import);
    fock->set_immutable();

    m_fock[space] = fock;
    return fock;
  }
}

std::shared_ptr<Tensor> ReferenceState::eri(const std::string& space) const {
  const auto itfound = m_eri.find(space);
  if (itfound != m_eri.end()) return itfound->second;

  std::unique_ptr<MoIndexTranslation> trans_ptr;
  try {
    trans_ptr.reset(new MoIndexTranslation(m_mo_ptr, space));
  } catch (const invalid_argument& inv) {
    throw invalid_argument("Invalid ERI space string: " + std::string(inv.what()));
  }
  if (trans_ptr->ndim() != 4) {
    throw invalid_argument("Invalid ERI space string" + space +
                           ": Needs to consist of exactly 4 spaces.");
  }

  // Branch off to three different ways to import the tensor, depending on the
  // capabilities of the HartreFockSolution_i and the block to be imported.
  RecordTime rec(m_timer, "import/eri/" + space);
  const std::vector<std::string>& ss = trans_ptr->subspaces();
  if (m_hfsoln_ptr->has_eri_phys_asym_ffff()) {
    m_eri[space] =
          import_eri_asym_direct(*m_hfsoln_ptr, *trans_ptr, m_symmetry_check_on_import);
  } else if (ss[2] == ss[3] || ss[0] == ss[1]) {
    m_eri[space] = import_eri_chem_then_asym_fast(*m_hfsoln_ptr, *trans_ptr,
                                                  m_symmetry_check_on_import);
  } else {
    m_eri[space] = import_eri_chem_then_asym(*m_hfsoln_ptr, *trans_ptr,
                                             m_symmetry_check_on_import);
  }
  m_eri[space]->set_immutable();
  return m_eri[space];
}

void ReferenceState::import_all() const {
  auto& ss = m_mo_ptr->subspaces;
  std::vector<std::string> ss_pairs;
  for (auto it1 = ss.begin(); it1 != ss.end(); ++it1) {
    for (auto it2 = it1; it2 != ss.end(); ++it2) {
      ss_pairs.push_back(*it1 + *it2);
      fock(*it1 + *it2);
    }
  }

  for (auto it1 = ss_pairs.begin(); it1 != ss_pairs.end(); ++it1) {
    for (auto it2 = it1; it2 != ss_pairs.end(); ++it2) {
      eri(*it1 + *it2);
    }
  }

  flush_hf_cache();
}

std::vector<std::string> ReferenceState::cached_fock_blocks() const {
  std::vector<std::string> ret;
  for (auto& kv : m_fock) ret.push_back(kv.first);
  return ret;
}

std::vector<std::string> ReferenceState::cached_eri_blocks() const {
  std::vector<std::string> ret;
  for (auto& kv : m_eri) ret.push_back(kv.first);
  return ret;
}

void ReferenceState::set_cached_fock_blocks(std::vector<std::string> newlist) {
  for (auto& item : newlist) fock(item);
  flush_hf_cache();

  std::sort(newlist.begin(), newlist.end());
  auto it = m_fock.begin();
  while (it != m_fock.end()) {
    if (std::binary_search(newlist.begin(), newlist.end(), it->first)) {
      ++it;
    } else {
      it = m_fock.erase(it);
    }
  }
}

void ReferenceState::set_cached_eri_blocks(std::vector<std::string> newlist) {
  for (auto& item : newlist) eri(item);
  flush_hf_cache();

  std::sort(newlist.begin(), newlist.end());
  auto it = m_eri.begin();
  while (it != m_eri.end()) {
    if (std::binary_search(newlist.begin(), newlist.end(), it->first)) {
      ++it;
    } else {
      it = m_eri.erase(it);
    }
  }
}

}  // namespace libadcc<|MERGE_RESOLUTION|>--- conflicted
+++ resolved
@@ -351,25 +351,15 @@
 }
 
 std::vector<scalar_type> ReferenceState::nuclear_multipole(
-<<<<<<< HEAD
-      size_t order, std::vector<scalar_type> gauge_origin) const {
-=======
       size_t order, std::array<scalar_type, 3> gauge_origin) const {
->>>>>>> 279b2a45
   std::vector<scalar_type> ret((order + 2) * (order + 1) / 2);
   m_hfsoln_ptr->nuclear_multipole(order, gauge_origin, ret.data(), ret.size());
   return ret;
 }
 
-<<<<<<< HEAD
-std::vector<scalar_type> ReferenceState::determine_gauge_origin(
-      std::string gauge_origin) const {
-  std::vector<scalar_type> ret = m_hfsoln_ptr->determine_gauge_origin(gauge_origin);
-=======
 const std::array<scalar_type, 3> ReferenceState::gauge_origin_to_xyz(
       std::string gauge_origin) const {
   const std::array<scalar_type, 3> ret = m_hfsoln_ptr->gauge_origin_to_xyz(gauge_origin);
->>>>>>> 279b2a45
   return ret;
 }
 
