//
// Copyright (C) 2017 by the adcc authors
//
// This file is part of adcc.
//
// adcc is free software: you can redistribute it and/or modify
// it under the terms of the GNU General Public License as published
// by the Free Software Foundation, either version 3 of the License, or
// (at your option) any later version.
//
// adcc is distributed in the hope that it will be useful,
// but WITHOUT ANY WARRANTY; without even the implied warranty of
// MERCHANTABILITY or FITNESS FOR A PARTICULAR PURPOSE.  See the
// GNU General Public License for more details.
//
// You should have received a copy of the GNU General Public License
// along with adcc. If not, see <http://www.gnu.org/licenses/>.
//

#pragma once
#include "config.hh"
#include <array>
#include <cstddef>
#include <string>
#include <vector>

namespace libadcc {
/** Access to a Hartree-Fock solution where all quantities are
 *  available in the *MO* orbital basis.
 *
 * This is the interface an SCF code needs to supply in order to be useful for libadcc.
 *
 * To explain the index ordering, we will refer to a calculation with six basis
 * functions, labelled from b1 to b6 and four spatial molecular orbitals.
 * In order of increasing energy these will be labelled 1a to 4a for the orbitals
 * with alpha spin and 1b to 4b the orbitals with beta spin. We take n_alpha == 2
 * and n_beta == 2, such that 1a, 2a, 1b and 2b are occupied and the others are
 * virtual.
 *
 * In general **b** indices run over the basis functions, i.e. [b1, b2, ..., b6]
 * and **f** indices over the mos, blocked by alpha and beta, i.e.
 * [1a, 2a, 3a, 4a, 1b, 2b, 3b, 4b].
 */
class HartreeFockSolution_i {
 public:
  /** \name System information */
  ///@{
  /** Fill a buffer with nuclear multipole data for the nuclear multipole of
   *  given order. */
<<<<<<< HEAD
  virtual void nuclear_multipole(size_t order, std::vector<scalar_type> gauge_origin,
=======
  virtual void nuclear_multipole(size_t order, std::array<scalar_type, 3> gauge_origin,
>>>>>>> 279b2a45
                                 scalar_type* buffer, size_t size) const = 0;
  //@}

  /** Determine the gauge origin. */
<<<<<<< HEAD
  virtual std::vector<scalar_type> determine_gauge_origin(
=======
  virtual const std::array<scalar_type, 3> gauge_origin_to_xyz(
>>>>>>> 279b2a45
        std::string gauge_origin) const = 0;

  /** \name Sizes of the data */
  ///@{
  /** Return the number of HF *spin* molecular orbitals of alpha spin.
   *  It is assumed the same number of beta spin orbitals are obtained.
   *  In our example: 4
   **/
  virtual size_t n_orbs_alpha() const = 0;

  /** Return the total number of computed HF *spin* molecular orbitals
   *
   * \note equals n_alpha_orbs() + n_beta_orbs()
   */
  size_t n_orbs() const { return 2 * n_orbs_alpha(); }

  /** Return the number of *spatial* one electron basis functions
   *
   * In our example: 6
   * */
  virtual size_t n_bas() const = 0;
  ///@}

  /** \name Access to HF SCF results */
  ///@{
  /** Provide access to a descriptive string, which identifies the implementation /
   *  SCF program used to provide the data */
  virtual std::string backend() const = 0;

  /** SCF convergence threshold */
  virtual real_type conv_tol() const = 0;

  /** Was the HF algorithm a restricted HF
   *
   * If this is true adcc will assume that the alpha and beta values
   * of certain quantities (like the MO coefficients) are exactly
   * identical.
   * */
  virtual bool restricted() const = 0;

  /** What is the spin multiplicity of the reference state
   *  represented by this class.
   *
   *  A special value of 0 indicates that the spin is not known
   *  or an unrestricted calculation was employed
   */
  virtual size_t spin_multiplicity() const = 0;

  /** \brief Fill a buffer with the HF molecular orbital coefficients.
   *
   * After the function call the buffer contains the coefficient
   * matrix as a full n_orbs() times n_bas() block in
   * row-major ordering.
   *
   * The indexing convention for f and b is as explained above,
   * i.e. the first index runs like [1a 2a 3a 4a 1b 2b 3b 4b]
   * and the second like [b1 b2 b3 b4 b5 b6] in the example
   * explained above.
   *
   * @param buffer        The pointer into the memory to fill
   * @param size          The maximal number of elements the buffer
   *                      pointer is valid for.
   */
  virtual void orbcoeff_fb(scalar_type* buffer, size_t size) const = 0;

  /** \brief Fill a buffer with the HF molecular orbital energies
   *  ordered increasing in energy but blocked by alpha and beta,
   *  i.e. in our example we have [1a 2a 3a 4a 1b 2b 3b 4b]
   *
   * After the function call the buffer contains the energies
   * as a full n_orbs() block.
   *
   * @param buffer        The pointer into the memory to fill
   * @param size          The maximal number of elements the buffer
   *                      pointer is valid for.
   */
  virtual void orben_f(scalar_type* buffer, size_t size) const = 0;

  /** Occupation numbers of each of the spin orbitals.
   *  Only the values 1.0 and 0.0 at each of the entries are supported.
   *  After the function call the buffer contains the occupation numbers
   *  as a full n_orbs() block.
   *
   *  In our example: [1.0 1.0 1.0 1.0 0.0 0.0 1.0 1.0 1.0 1.0 0.0 0.0]
   *
   * @param buffer        The pointer into the memory to fill
   * @param size          The maximal number of elements the buffer
   *                      pointer is valid for.
   */
  virtual void occupation_f(scalar_type* buffer, size_t size) const = 0;

  /** Return the final, total SCF energy.
   *
   * This energy should contain the nuclear repulsion energy contribution.
   */
  virtual real_type energy_scf() const = 0;
  ///@}

  /** \name Access to quantities in an MO basis */
  ///@{
  /** Fill a buffer with a *block* of the fock matrix elements
   *  in the **MO** basis.
   *
   * The block to access is specified by the means of half-open ranges
   * in each of the two index dimensions as [``d1_start``, `d1_end``)
   * as well as [``d2_start``, ``d2_end``).
   *
   * The ordering is such that the ``n_orbs_alpha()`` orbitals of
   * alpha spin go first in each of the dimensions followed by the
   * ``n_orbs_alpha()`` beta orbitals. Otherwise the ordering
   * should be identical to the one of ``orbital_energies_f()``
   * and ``coeff_fb()``.
   * I.e. in our example ``f`` runs like [1a 2a 3a 4a 1b 2b 3b 4b]
   * in both dimensions.
   *
   * The buffer is used to return the computed values. The storage
   * format is determined by d1_stride and d2_stride, which define
   * the strides to be used to write data in each dimension.
   *
   * The theoretical full fock matrix which could be returned is hence of
   * size n_orbs() times n_orbs(). The implementation should not
   * assume that the alpha-beta and beta-alpha blocks are not
   * accessed even though they are zero by spin symmetry.
   *
   * \note For a canonical basis this thing is diagonal with the orbital
   * energies, but for non-canonical ADC it might not be the case.
   */
  virtual void fock_ff(size_t d1_start, size_t d1_end, size_t d2_start, size_t d2_end,
                       size_t d1_stride, size_t d2_stride, scalar_type* buffer,
                       size_t size) const = 0;

  /** Fill a buffer with a *block* of the two electron repulsion integrals
   *  in the **MO** basis.
   *
   * The block is specified by the means of half-open ranges in each of
   * the four indices using the parameters ``d1_start``, ``d1_end``,
   * ``d2_start``, ``d2_end``, ``d3_start``, ``d3_end``, ``d4_start``,
   * ``d4_end``, for example
   * ```
   * std::vector<double> buffer;
   * hf.repulsion_integrals_ffff(0,5, 0,5, 0,5, 0,5, buffer.data());
   * ```
   * will return the block of integrals running from indices 0-4 in each of
   * the indices, i.e. a buffer of 5^4 = 625 entries.
   *
   * Within each dimension the ordering is assumed to be the same as
   * ``orbital_energies_f()`` and ``coeff_fb()``, i.e. the
   * ``n_orbs_alpha()`` orbitals of alpha spin go first, followed by the
   * ``n_orbs_alpha()`` beta orbitals.
   * I.e. in our example ``f`` runs like [1a 2a 3a 4a 1b 2b 3b 4b]
   * in both dimensions.
   *
   * The buffer is used to return the computed values. The storage
   * format is determined by d1_stride to d3_stride, which define
   * the strides to be used to write data in each dimension.
   *
   * \note The convention used for the indexing in this function is
   * *chemist's notation* or *shell-pair notation*, i.e. if ``(ij|kl)`` is
   * the element (i,j,k,l) of the buffer, then this describes the integral
   * \f[
   *	\int_\Omega \int_\Omega d r_1 d r_2 \frac{\phi_i(r_1) \phi_j(r_1)
   *	\phi_k(r_2) \phi_l(r_2)}{|r_1 - r_2|}
   * \f]
   * such that orbital indices i/j and k/l are on the same centre.
   *
   * \note If `has_eri_phys_asym_ffff()` is true, this function is never called directly
   *       and may implemented only as a dummy.
   */
  virtual void eri_ffff(size_t d1_start, size_t d1_end, size_t d2_start, size_t d2_end,
                        size_t d3_start, size_t d3_end, size_t d4_start, size_t d4_end,
                        size_t d1_stride, size_t d2_stride, size_t d3_stride,
                        size_t d4_stride, scalar_type* buffer, size_t size) const = 0;

  /** Fill a buffer with a block of the *antisymmetrised* two electron repulsion integrals
   *  in the MO basis using the *physicist's indexing convention*.
   *
   *  This function works similar to ``repulsion_integrals_ffff`` but returns the
   *  anti-symmetrised integrals in *physicist's notation* instead. In other words
   *  if <ij||kl> is the term
   * \f[
   *	\int_\Omega \int_\Omega d r_1 d r_2 \frac{\phi_i(r_1) \phi_j(r_2)
   *	\phi_k(r_1) \phi_l(r_2)}{|r_1 - r_2|}
   *	- \int_\Omega \int_\Omega d r_1 d r_2 \frac{\phi_i(r_1) \phi_j(r_2)
   *	\phi_l(r_1) \phi_k(r_2)}{|r_1 - r_2|}
   * \f]
   *
   * \note If `has_eri_phys_asym_ffff()` is false, this function is never called directly
   *       and may implemented only as a dummy.
   */
  virtual void eri_phys_asym_ffff(size_t d1_start, size_t d1_end, size_t d2_start,
                                  size_t d2_end, size_t d3_start, size_t d3_end,
                                  size_t d4_start, size_t d4_end,  //
                                  size_t d1_stride, size_t d2_stride, size_t d3_stride,
                                  size_t d4_stride, scalar_type* buffer,
                                  size_t size) const = 0;

  /** Has the eri_phys_asym_ffff function been implemented and is available */
  virtual bool has_eri_phys_asym_ffff() const { return false; }

  /** Tell the implementation side, that potentially cached data could now be flushed
   *  to save memory or other resources. This can be used to purge e.g. intermediates
   *  for the computation of eri tensor data.
   */
  virtual void flush_cache() const {}

  /** Virtual desctructor */
  virtual ~HartreeFockSolution_i() {}
};
}  // namespace libadcc<|MERGE_RESOLUTION|>--- conflicted
+++ resolved
@@ -47,20 +47,12 @@
   ///@{
   /** Fill a buffer with nuclear multipole data for the nuclear multipole of
    *  given order. */
-<<<<<<< HEAD
-  virtual void nuclear_multipole(size_t order, std::vector<scalar_type> gauge_origin,
-=======
   virtual void nuclear_multipole(size_t order, std::array<scalar_type, 3> gauge_origin,
->>>>>>> 279b2a45
                                  scalar_type* buffer, size_t size) const = 0;
   //@}
 
   /** Determine the gauge origin. */
-<<<<<<< HEAD
-  virtual std::vector<scalar_type> determine_gauge_origin(
-=======
   virtual const std::array<scalar_type, 3> gauge_origin_to_xyz(
->>>>>>> 279b2a45
         std::string gauge_origin) const = 0;
 
   /** \name Sizes of the data */
