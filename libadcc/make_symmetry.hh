--- conflicted
+++ resolved
@@ -101,18 +101,10 @@
 std::shared_ptr<Symmetry> make_symmetry_operator_basis(
       std::shared_ptr<const MoSpaces> mospaces_ptr, size_t n_bas, bool symmetric);
 
-<<<<<<< HEAD
-/** Return the Symmetry object for the
- * triples amplitudes for the passed orbital subspace. */
-//std::shared_ptr<Symmetry> make_symmetry_triples(
-//      std::shared_ptr<const MoSpaces> mospaces_ptr, const std::string& space);
-=======
-
 /** Return the symmetry object for an triples amplitude for the passed
  * orbital subspace.*/
 std::shared_ptr<Symmetry> make_symmetry_triples(
       std::shared_ptr<const MoSpaces> mospaces_ptr, const std::string& space);
->>>>>>> 360190bd
 
 ///@}
 }  // namespace libadcc