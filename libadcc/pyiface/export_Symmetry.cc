//
// Copyright (C) 2019 by the adcc authors
//
// This file is part of adcc.
//
// adcc is free software: you can redistribute it and/or modify
// it under the terms of the GNU General Public License as published
// by the Free Software Foundation, either version 3 of the License, or
// (at your option) any later version.
//
// adcc is distributed in the hope that it will be useful,
// but WITHOUT ANY WARRANTY; without even the implied warranty of
// MERCHANTABILITY or FITNESS FOR A PARTICULAR PURPOSE.  See the
// GNU General Public License for more details.
//
// You should have received a copy of the GNU General Public License
// along with adcc. If not, see <http://www.gnu.org/licenses/>.
//

#include "../Symmetry.hh"
#include "../make_symmetry.hh"
#include "util.hh"
#include <pybind11/pybind11.h>
#include <pybind11/stl.h>

namespace libadcc {

namespace py = pybind11;

void export_Symmetry(py::module& m) {

  py::class_<Symmetry, std::shared_ptr<Symmetry>>(
        m, "Symmetry", "Container for Tensor symmetry information")
        .def(py::init<std::shared_ptr<const MoSpaces>, const std::string&>(),
             "Construct a Symmetry class from an MoSpaces object and the identifier for "
             "the space (e.g. o1o1, v1o1, o3v2o1v1, ...). Python binding to "
             ":cpp:class:`libadcc::Symmetry`.")
        .def(py::init<std::shared_ptr<const MoSpaces>, const std::string&,
                      std::map<std::string, std::pair<size_t, size_t>>>(),
             "Construct a Symmetry class from an MoSpaces object, a space string and a "
             "map to supply the number of orbitals for some additional axes.\nFor the "
             "additional axis the pair contains either two numbers (for the number of "
             "alpha and beta orbitals in this axis) or only one number and a zero (for "
             "an axis, which as only one spin kind, alpha or beta).\n\nThis is an "
             "advanced constructor. Use only if you know what you do.")
        //
        .def_property_readonly("mospaces", &Symmetry::mospaces_ptr,
                               "Return the MoSpaces object supplied on initialisation")
        .def_property_readonly("space", &Symmetry::space,
                               "Return the space supplied on initialisation.")
        .def_property_readonly("ndim", &Symmetry::ndim,
                               "Return the number of dimensions.")
        .def_property_readonly(
              "shape",
              [](std::shared_ptr<Symmetry> self) { return shape_tuple(self->shape()); },
              "Return the shape of tensors constructed from this symmetry.")
        .def_property_readonly("empty", &Symmetry::empty,
                               "Is the symmetry empty (i.e. noy symmetry setup)")
        .def("clear", &Symmetry::clear, "Clear the symmetry.")
        .def("describe", &Symmetry::describe, "Return a descriptive string.")
        //
        .def_property("irreps_allowed", &Symmetry::irreps_allowed,
                      &Symmetry::set_irreps_allowed,
                      "The list of irreducible representations, for which the tensor "
                      "shall be non-zero. If this is *not* set, i.e. an empty list, all "
                      "irreps will be allowed.")
        .def_property(
              "permutations", &Symmetry::permutations, &Symmetry::set_permutations,
              "The list of index permutations, which do not change the tensor.\n"
              "A minus may be used to indicate anti-symmetric\n"
              "permutations with respect to the first (reference) permutation.\n"
              "\n"
              "For example the list [\"ij\", \"ji\"] defines a symmetric matrix\n"
              "and [\"ijkl\", \"-jikl\", \"-ijlk\", \"klij\"] the symmetry of the ERI\n"
              "tensor. Not all permutations need to be given to fully describe\n"
              "the symmetry. Beware that the check for errors and conflicts\n"
              "is only rudimentary at the moment.")
        .def_property("spin_block_maps", &Symmetry::spin_block_maps,
                      &Symmetry::set_spin_block_maps,
                      "A list of tuples of the form (\"aaaa\", \"bbbb\", -1.0), i.e.\n"
                      "two spin blocks followed by a factor. This maps the second onto "
                      "the first\n"
                      "with a factor of -1.0 between them.")
        .def_property("spin_blocks_forbidden", &Symmetry::spin_blocks_forbidden,
                      &Symmetry::set_spin_blocks_forbidden,
                      "List of spin-blocks, which are marked forbidden (i.e. enforce "
                      "them to stay zero).\n"
                      "Blocks are given as a string in the letters 'a' and 'b', e.g. "
                      "[\"aaba\", \"abba\"]")
        //
        ;

  //
  // Factories for common cases
  //
  m.def("make_symmetry_orbital_energies", &make_symmetry_orbital_energies,
        "Return the Symmetry object like it would be set up for the passed subspace \n"
        "of the orbital energies tensor.\n"
        "\n"
        "  mospaces    MoSpaces object\n"
        "  space       space string (e.g. o1)");

  m.def("make_symmetry_orbital_coefficients", &make_symmetry_orbital_coefficients,
        "Return the Symmetry object like it would be set up for the passed subspace \n"
        "of the orbital coefficients tensor.\n"
        "\n"
        "  mospaces    MoSpaces object\n"
        "  space       Space string (e.g. o1b)\n"
        "  n_bas       Number of basis functions\n"
        "  blocks      Spin blocks to include. Valid are \"ab\", \"a\" and \"b\".");

  m.def("make_symmetry_eri", &make_symmetry_eri,
        "Return the Symmetry object like it would be set up for the passed subspace \n"
        "of the electron-repulsion tensor.\n"
        "\n"
        "  mospaces    MoSpaces object\n"
        "  space       Space string (e.g. o1v1o1v1)\n");

  m.def("make_symmetry_operator", &make_symmetry_operator,
        "Return the Symmetry object for an orbital subspace block of a one-particle "
        "operator\n"
        "\n"
        "  mospaces    MoSpaces object\n"
        "  space       Space string (e.g. o1v1)\n"
        "  symmetric   Is the tensor symmetric (only in effect if both subspaces\n"
        "              of the space string are identical). False disables\n"
        "              a setup of permutational symmetry.\n"
        "  cartesian_transformation\n"
        "              The cartesian function according to which the operator "
        "transforms.\n"
        "\n"
        "Valid cartesian_transformation values include:\n"
        "     \"1\"                   Totally symmetric (default)\n"
        "     \"x\", \"y\", \"z\"         Coordinate axis\n"
        "     \"xx\", \"xy\", \"yz\" ...  Products of two coordinate axis\n"
        "     \"Rx\", \"Ry\", \"Rz\"      Rotations about the coordinate axis\n");

  m.def("make_symmetry_operator_basis", &make_symmetry_operator_basis,
        "Return the symmetry object for an operator in the AO basis. The object will\n"
        "represent a block-diagonal matrix of the form\n"
        "    ( M 0 )\n"
        "    ( 0 M ).\n"
        "where M is an n_bas x n_bas block and is indentical in upper-left\n"
        "and lower-right.\n"
        "\n"
        "mospaces_ptr     MoSpaces pointer\n"
        "n_bas            Number of AO basis functions\n"
        "symmetric        Is the tensor symmetric (only in effect if both space\n"
        "                 axes identical). false disables a setup of permutational\n"
        "                 symmetry.\n");

<<<<<<< HEAD
//  m.def("make_symmetry_triples", &make_symmetry_triples,
//        "Return the Symmetry object for a 6 index tensor.\n"
// 	  "\n"
// 	  "  mospaces    MoSpaces object\n"
// 	  "  space       Space string (e.g. o1o1o1v1v1v1)\n");
=======
  m.def("make_symmetry_triples", &make_symmetry_triples,
        "Return the Symmetry object like it would be set up for a\n"
        "MP or ADC triples amplitude.\n"
        "\n"
        "  mospaces     MoSpaces object\n"
        "  space        Space string (e.g. o1o1o1v1v1v1)\n");
>>>>>>> 360190bd
}

}  // namespace libadcc<|MERGE_RESOLUTION|>--- conflicted
+++ resolved
@@ -149,20 +149,12 @@
         "                 axes identical). false disables a setup of permutational\n"
         "                 symmetry.\n");
 
-<<<<<<< HEAD
-//  m.def("make_symmetry_triples", &make_symmetry_triples,
-//        "Return the Symmetry object for a 6 index tensor.\n"
-// 	  "\n"
-// 	  "  mospaces    MoSpaces object\n"
-// 	  "  space       Space string (e.g. o1o1o1v1v1v1)\n");
-=======
   m.def("make_symmetry_triples", &make_symmetry_triples,
         "Return the Symmetry object like it would be set up for a\n"
         "MP or ADC triples amplitude.\n"
         "\n"
         "  mospaces     MoSpaces object\n"
         "  space        Space string (e.g. o1o1o1v1v1v1)\n");
->>>>>>> 360190bd
 }
 
 }  // namespace libadcc