//
// Copyright (C) 2018 by the adcc authors
//
// This file is part of adcc.
//
// adcc is free software: you can redistribute it and/or modify
// it under the terms of the GNU General Public License as published
// by the Free Software Foundation, either version 3 of the License, or
// (at your option) any later version.
//
// adcc is distributed in the hope that it will be useful,
// but WITHOUT ANY WARRANTY; without even the implied warranty of
// MERCHANTABILITY or FITNESS FOR A PARTICULAR PURPOSE.  See the
// GNU General Public License for more details.
//
// You should have received a copy of the GNU General Public License
// along with adcc. If not, see <http://www.gnu.org/licenses/>.
//

#include "../HartreeFockSolution_i.hh"
#include "../exceptions.hh"
#include "hartree_fock_solution_hack.hh"
#include "util.hh"
#include <pybind11/pybind11.h>

namespace libadcc {

namespace py = pybind11;

/** This class implements the translation from the C++ to the python world */
class HartreeFockProvider : public HartreeFockSolution_i {
 public:
  using HartreeFockSolution_i::HartreeFockSolution_i;
  virtual ~HartreeFockProvider() = default;

  //
  // Implementation of the C++ interface
  //
  std::string backend() const override { return get_backend(); }
  size_t n_orbs_alpha() const override { return get_n_orbs_alpha(); }
  size_t n_bas() const override { return get_n_bas(); }
  real_type conv_tol() const override { return get_conv_tol(); }
  bool restricted() const override { return get_restricted(); }
  size_t spin_multiplicity() const override { return get_spin_multiplicity(); }
  real_type energy_scf() const override { return get_energy_scf(); }

  //
  // Translate C++-like interface to python-like interface
  //
<<<<<<< HEAD
  void nuclear_multipole(size_t order, std::vector<scalar_type> gauge_origin,
=======
  void nuclear_multipole(size_t order, std::array<scalar_type, 3> gauge_origin,
>>>>>>> 279b2a45
                         scalar_type* buffer, size_t size) const override {
    py::array_t<scalar_type> ret = get_nuclear_multipole(order, py::cast(gauge_origin));
    if (static_cast<ssize_t>(size) != ret.size()) {
      throw dimension_mismatch("Array size (==" + std::to_string(ret.size()) +
                               ") does not agree with buffer size (" +
                               std::to_string(size) + ").");
    }
    std::copy(ret.data(), ret.data() + size, buffer);
  }

<<<<<<< HEAD
  std::vector<scalar_type> determine_gauge_origin(
        std::string gauge_origin) const override {
    std::vector<scalar_type> ret =
          py::cast<std::vector<scalar_type>>(get_gauge_origin(py::cast(gauge_origin)));
    if (ret.size() != 3) {
      throw dimension_mismatch("Array size (==" + std::to_string(ret.size()) +
                               ") needs to be 3.");
    }
    return ret;
=======
  const std::array<scalar_type, 3> gauge_origin_to_xyz(
        std::string gauge_origin) const override {
    return py::cast<std::array<scalar_type, 3>>(
          transform_gauge_origin_to_xyz(py::cast(gauge_origin)));
>>>>>>> 279b2a45
  }

  void occupation_f(scalar_type* buffer, size_t size) const override {
    const ssize_t ssize  = static_cast<ssize_t>(size);
    const ssize_t n_orbs = static_cast<ssize_t>(this->n_orbs());
    if (ssize != n_orbs) {
      throw dimension_mismatch("Buffer size (==" + std::to_string(ssize) +
                               ") does not agree with n_orbs (" + std::to_string(n_orbs) +
                               ").");
    }
    auto memview = py::memoryview::from_memory(buffer, n_orbs * sizeof(scalar_type));
    fill_occupation_f(py::array(std::vector<ssize_t>{n_orbs}, buffer, memview));
  }

  void orben_f(scalar_type* buffer, size_t size) const override {
    const ssize_t ssize  = static_cast<ssize_t>(size);
    const ssize_t n_orbs = static_cast<ssize_t>(this->n_orbs());
    if (ssize != n_orbs) {
      throw dimension_mismatch("Buffer size (==" + std::to_string(ssize) +
                               ") does not agree with n_orbs (" + std::to_string(n_orbs) +
                               ").");
    }
    auto memview = py::memoryview::from_memory(buffer, n_orbs * sizeof(scalar_type));
    fill_orben_f(py::array(std::vector<ssize_t>{n_orbs}, buffer, memview));
  }

  void orbcoeff_fb(scalar_type* buffer, size_t size) const override {
    const ssize_t ssize  = static_cast<ssize_t>(size);
    const ssize_t n_orbs = static_cast<ssize_t>(this->n_orbs());
    const ssize_t n_bas  = static_cast<ssize_t>(this->n_bas());
    if (ssize != n_orbs * n_bas) {
      throw dimension_mismatch("Buffer size (==" + std::to_string(ssize) +
                               ") does not agree with n_orbs*n_bas (" +
                               std::to_string(n_orbs * n_bas) + ").");
    }
    auto memview =
          py::memoryview::from_memory(buffer, n_orbs * n_bas * sizeof(scalar_type));
    fill_orbcoeff_fb(py::array({n_orbs, n_bas}, buffer, memview));
  }

  void fock_ff(size_t d1_start, size_t d1_end, size_t d2_start, size_t d2_end,
               size_t d1_stride, size_t d2_stride, scalar_type* buffer,
               size_t size) const override {
    const ssize_t ssize = static_cast<ssize_t>(size);
    if (d1_end > n_orbs()) {
      throw out_of_range("End of first dimension (d1_end, == " + std::to_string(d1_end) +
                         " overshoots n_orbs() == " + std::to_string(n_orbs()));
    }
    if (d2_end > n_orbs()) {
      throw out_of_range("End of second dimension (d2_end, == " + std::to_string(d2_end) +
                         " overshoots n_orbs() == " + std::to_string(n_orbs()));
    }
    const ssize_t d1_length = static_cast<ssize_t>(d1_end - d1_start);
    const ssize_t d2_length = static_cast<ssize_t>(d2_end - d2_start);
    if (d1_length == 0 || d2_length == 0) return;

    const ssize_t sd1_stride = static_cast<ssize_t>(d1_stride);
    const ssize_t sd2_stride = static_cast<ssize_t>(d2_stride);
    const ssize_t slength = (d1_length - 1) * sd1_stride + (d2_length - 1) * sd2_stride;
    if (ssize < slength) {
      throw dimension_mismatch(
            "Expected length from range and strides (== " + std::to_string(slength) +
            ") overshoots buffer size (== " + std::to_string(ssize) + ").");
    }
    auto memview = py::memoryview::from_memory(
          buffer, d1_length * d2_length * sizeof(scalar_type));
    std::vector<ssize_t> strides{static_cast<ssize_t>(sizeof(scalar_type) * d1_stride),
                                 static_cast<ssize_t>(sizeof(scalar_type) * d2_stride)};
    py::tuple slices = py::make_tuple(
          py::slice(static_cast<ssize_t>(d1_start), static_cast<ssize_t>(d1_end), 1),
          py::slice(static_cast<ssize_t>(d2_start), static_cast<ssize_t>(d2_end), 1));
    fill_fock_ff(slices, py::array({d1_length, d2_length}, strides, buffer, memview));
  }

  void eri_ffff(size_t d1_start, size_t d1_end, size_t d2_start, size_t d2_end,
                size_t d3_start, size_t d3_end, size_t d4_start, size_t d4_end,
                size_t d1_stride, size_t d2_stride, size_t d3_stride, size_t d4_stride,
                scalar_type* buffer, size_t size) const override {
    const ssize_t ssize = static_cast<ssize_t>(size);

    if (d1_end > n_orbs()) {
      throw out_of_range("End of first dimension (d1_end, == " + std::to_string(d1_end) +
                         " overshoots n_orbs() == " + std::to_string(n_orbs()));
    }
    if (d2_end > n_orbs()) {
      throw out_of_range("End of second dimension (d2_end, == " + std::to_string(d2_end) +
                         " overshoots n_orbs() == " + std::to_string(n_orbs()));
    }
    if (d3_end > n_orbs()) {
      throw out_of_range("End of third dimension (d3_end, == " + std::to_string(d3_end) +
                         " overshoots n_orbs() == " + std::to_string(n_orbs()));
    }
    if (d4_end > n_orbs()) {
      throw out_of_range("End of fourth dimension (d4_end, == " + std::to_string(d4_end) +
                         " overshoots n_orbs() == " + std::to_string(n_orbs()));
    }

    const ssize_t d1_length = static_cast<ssize_t>(d1_end - d1_start);
    const ssize_t d2_length = static_cast<ssize_t>(d2_end - d2_start);
    const ssize_t d3_length = static_cast<ssize_t>(d3_end - d3_start);
    const ssize_t d4_length = static_cast<ssize_t>(d4_end - d4_start);
    if (d1_length == 0 || d2_length == 0 || d3_length == 0 || d4_length == 0) return;

    const ssize_t sd1_stride = static_cast<ssize_t>(d1_stride);
    const ssize_t sd2_stride = static_cast<ssize_t>(d2_stride);
    const ssize_t sd3_stride = static_cast<ssize_t>(d3_stride);
    const ssize_t sd4_stride = static_cast<ssize_t>(d4_stride);
    const ssize_t slength = (d1_length - 1) * sd1_stride + (d2_length - 1) * sd2_stride +
                            (d3_length - 1) * sd3_stride + (d4_length - 1) * sd4_stride;
    if (ssize < slength) {
      throw dimension_mismatch(
            "Expected length from range and strides (== " + std::to_string(slength) +
            ") overshoots buffer size (== " + std::to_string(ssize) + ").");
    }

    auto memview = py::memoryview::from_memory(
          buffer, d1_length * d2_length * d3_length * d4_length * sizeof(scalar_type));
    std::vector<ssize_t> strides{static_cast<ssize_t>(sizeof(scalar_type) * d1_stride),
                                 static_cast<ssize_t>(sizeof(scalar_type) * d2_stride),
                                 static_cast<ssize_t>(sizeof(scalar_type) * d3_stride),
                                 static_cast<ssize_t>(sizeof(scalar_type) * d4_stride)};
    py::tuple slices = py::make_tuple(
          py::slice(static_cast<ssize_t>(d1_start), static_cast<ssize_t>(d1_end), 1),
          py::slice(static_cast<ssize_t>(d2_start), static_cast<ssize_t>(d2_end), 1),
          py::slice(static_cast<ssize_t>(d3_start), static_cast<ssize_t>(d3_end), 1),
          py::slice(static_cast<ssize_t>(d4_start), static_cast<ssize_t>(d4_end), 1));
    fill_eri_ffff(slices, py::array({d1_length, d2_length, d3_length, d4_length}, strides,
                                    buffer, memview));
  }

  void eri_phys_asym_ffff(size_t d1_start, size_t d1_end, size_t d2_start, size_t d2_end,
                          size_t d3_start, size_t d3_end, size_t d4_start, size_t d4_end,
                          size_t d1_stride, size_t d2_stride, size_t d3_stride,
                          size_t d4_stride, scalar_type* buffer,
                          size_t size) const override {
    const ssize_t ssize = static_cast<ssize_t>(size);

    if (d1_end > n_orbs()) {
      throw out_of_range("End of first dimension (d1_end, == " + std::to_string(d1_end) +
                         " overshoots n_orbs() == " + std::to_string(n_orbs()));
    }
    if (d2_end > n_orbs()) {
      throw out_of_range("End of second dimension (d2_end, == " + std::to_string(d2_end) +
                         " overshoots n_orbs() == " + std::to_string(n_orbs()));
    }
    if (d3_end > n_orbs()) {
      throw out_of_range("End of third dimension (d3_end, == " + std::to_string(d3_end) +
                         " overshoots n_orbs() == " + std::to_string(n_orbs()));
    }
    if (d4_end > n_orbs()) {
      throw out_of_range("End of fourth dimension (d4_end, == " + std::to_string(d4_end) +
                         " overshoots n_orbs() == " + std::to_string(n_orbs()));
    }

    const ssize_t d1_length = static_cast<ssize_t>(d1_end - d1_start);
    const ssize_t d2_length = static_cast<ssize_t>(d2_end - d2_start);
    const ssize_t d3_length = static_cast<ssize_t>(d3_end - d3_start);
    const ssize_t d4_length = static_cast<ssize_t>(d4_end - d4_start);
    if (d1_length == 0 || d2_length == 0 || d3_length == 0 || d4_length == 0) return;

    const ssize_t sd1_stride = static_cast<ssize_t>(d1_stride);
    const ssize_t sd2_stride = static_cast<ssize_t>(d2_stride);
    const ssize_t sd3_stride = static_cast<ssize_t>(d3_stride);
    const ssize_t sd4_stride = static_cast<ssize_t>(d4_stride);
    const ssize_t slength = (d1_length - 1) * sd1_stride + (d2_length - 1) * sd2_stride +
                            (d3_length - 1) * sd3_stride + (d4_length - 1) * sd4_stride;
    if (ssize < slength) {
      throw dimension_mismatch(
            "Expected length from range and strides (== " + std::to_string(slength) +
            ") overshoots buffer size (== " + std::to_string(ssize) + ").");
    }

    auto memview = py::memoryview::from_memory(
          buffer, d1_length * d2_length * d3_length * d4_length * sizeof(scalar_type));
    std::vector<ssize_t> strides{static_cast<ssize_t>(sizeof(scalar_type) * d1_stride),
                                 static_cast<ssize_t>(sizeof(scalar_type) * d2_stride),
                                 static_cast<ssize_t>(sizeof(scalar_type) * d3_stride),
                                 static_cast<ssize_t>(sizeof(scalar_type) * d4_stride)};
    py::tuple slices = py::make_tuple(
          py::slice(static_cast<ssize_t>(d1_start), static_cast<ssize_t>(d1_end), 1),
          py::slice(static_cast<ssize_t>(d2_start), static_cast<ssize_t>(d2_end), 1),
          py::slice(static_cast<ssize_t>(d3_start), static_cast<ssize_t>(d3_end), 1),
          py::slice(static_cast<ssize_t>(d4_start), static_cast<ssize_t>(d4_end), 1));
    fill_eri_phys_asym_ffff(
          slices, py::array({d1_length, d2_length, d3_length, d4_length}, strides, buffer,
                            memview));
  }

  //
  // Interface for the python world
  //
  virtual size_t get_n_orbs_alpha() const = 0;
  virtual size_t get_n_bas() const        = 0;
<<<<<<< HEAD

  virtual py::array_t<scalar_type> get_nuclear_multipole(
        size_t order, py::array_t<scalar_type> gauge_origin) const = 0;
  virtual py::list get_gauge_origin(py::str gauge_origin) const    = 0;
  virtual real_type get_conv_tol() const                           = 0;
  virtual bool get_restricted() const                              = 0;
  virtual size_t get_spin_multiplicity() const                     = 0;
  virtual real_type get_energy_scf() const                         = 0;
  virtual std::string get_backend() const                          = 0;
=======
  virtual py::array_t<scalar_type> get_nuclear_multipole(
        size_t order, py::tuple gauge_origin) const                                 = 0;
  virtual const py::tuple transform_gauge_origin_to_xyz(py::str gauge_origin) const = 0;
  virtual real_type get_conv_tol() const                                            = 0;
  virtual bool get_restricted() const                                               = 0;
  virtual size_t get_spin_multiplicity() const                                      = 0;
  virtual real_type get_energy_scf() const                                          = 0;
  virtual std::string get_backend() const                                           = 0;
>>>>>>> 279b2a45

  virtual void fill_occupation_f(py::array out) const                         = 0;
  virtual void fill_orben_f(py::array out) const                              = 0;
  virtual void fill_orbcoeff_fb(py::array out) const                          = 0;
  virtual void fill_fock_ff(py::tuple, py::array out) const                   = 0;
  virtual void fill_eri_ffff(py::tuple slices, py::array out) const           = 0;
  virtual void fill_eri_phys_asym_ffff(py::tuple slices, py::array out) const = 0;
};

/** This implements the trampoline for C++ to call the python functions
 *  when needed */
class PyHartreeFockProvider : public HartreeFockProvider {
 public:
  using HartreeFockProvider::HartreeFockProvider;
  virtual ~PyHartreeFockProvider() = default;

  size_t get_n_orbs_alpha() const override {
    PYBIND11_OVERLOAD_PURE(size_t, HartreeFockProvider, get_n_orbs_alpha, );
  }
  size_t get_n_bas() const override {
    PYBIND11_OVERLOAD_PURE(size_t, HartreeFockProvider, get_n_bas, );
  }
<<<<<<< HEAD
  py::array_t<scalar_type> get_nuclear_multipole(
        size_t order, py::array_t<scalar_type> gauge_origin) const override {
    PYBIND11_OVERLOAD_PURE(py::array_t<scalar_type>, HartreeFockProvider,
                           get_nuclear_multipole, order, gauge_origin);
  }
  py::list get_gauge_origin(py::str gauge_origin) const override {
    PYBIND11_OVERLOAD_PURE(py::array_t<scalar_type>, HartreeFockProvider,
                           get_gauge_origin, gauge_origin);
=======
  py::array_t<scalar_type> get_nuclear_multipole(size_t order,
                                                 py::tuple gauge_origin) const override {
    PYBIND11_OVERLOAD_PURE(py::array_t<scalar_type>, HartreeFockProvider,
                           get_nuclear_multipole, order, gauge_origin);
  }
  const py::tuple transform_gauge_origin_to_xyz(py::str gauge_origin) const override {
    PYBIND11_OVERLOAD_PURE(py::tuple, HartreeFockProvider, transform_gauge_origin_to_xyz,
                           gauge_origin);
>>>>>>> 279b2a45
  }
  real_type get_conv_tol() const override {
    PYBIND11_OVERLOAD_PURE(real_type, HartreeFockProvider, get_conv_tol, );
  }
  bool get_restricted() const override {
    PYBIND11_OVERLOAD_PURE(bool, HartreeFockProvider, get_restricted, );
  }
  size_t get_spin_multiplicity() const override {
    PYBIND11_OVERLOAD_PURE(size_t, HartreeFockProvider, get_spin_multiplicity, );
  }
  real_type get_energy_scf() const override {
    PYBIND11_OVERLOAD_PURE(real_type, HartreeFockProvider, get_energy_scf, );
  }
  void fill_occupation_f(py::array out) const override {
    PYBIND11_OVERLOAD_PURE(void, HartreeFockProvider, fill_occupation_f, out);
  }
  void fill_orben_f(py::array out) const override {
    PYBIND11_OVERLOAD_PURE(void, HartreeFockProvider, fill_orben_f, out);
  }
  void fill_orbcoeff_fb(py::array out) const override {
    PYBIND11_OVERLOAD_PURE(void, HartreeFockProvider, fill_orbcoeff_fb, out);
  }
  void fill_fock_ff(py::tuple slices, py::array out) const override {
    PYBIND11_OVERLOAD_PURE(void, HartreeFockProvider, fill_fock_ff, slices, out);
  }
  void fill_eri_ffff(py::tuple slices, py::array out) const override {
    PYBIND11_OVERLOAD_PURE(void, HartreeFockProvider, fill_eri_ffff, slices, out);
  }
  void fill_eri_phys_asym_ffff(py::tuple slices, py::array out) const override {
    PYBIND11_OVERLOAD_PURE(void, HartreeFockProvider, fill_eri_phys_asym_ffff, slices,
                           out);
  }
  bool has_eri_phys_asym_ffff() const override {
    PYBIND11_OVERLOAD(bool, HartreeFockProvider, has_eri_phys_asym_ffff, );
  }
  std::string get_backend() const override {
    PYBIND11_OVERLOAD_PURE(std::string, HartreeFockProvider, get_backend, );
  }
  void flush_cache() const override {
    PYBIND11_OVERLOAD(void, HartreeFockProvider, flush_cache, );
  }
};

static py::array_t<scalar_type> HartreeFockSolution_i_occupation_f(
      const HartreeFockSolution_i& self) {
  py::array_t<scalar_type> ret(self.n_orbs());
  self.occupation_f(ret.mutable_data(), self.n_orbs());
  return ret;
}

static size_t count_electrons(const HartreeFockSolution_i& self, bool count_beta) {
  const py::array_t<scalar_type> occupation = HartreeFockSolution_i_occupation_f(self);
  const size_t first                        = count_beta ? self.n_orbs_alpha() : 0;
  const size_t last = count_beta ? self.n_orbs() : self.n_orbs_alpha();

  size_t ret = 0;
  for (size_t i = first; i < last; ++i) {
    if (std::fabs(occupation.at(i) - 1.0) < 1e-12) {
      ret += 1;
    } else if (std::fabs(occupation.at(i)) > 1e-12) {
      throw invalid_argument("Occupation value " + std::to_string(occupation.at(i)) +
                             "for orbital " + std::to_string(i) +
                             " is invalid, since neither zero nor one.");
    }
  }
  return ret;
}

static py::array_t<scalar_type> HartreeFockSolution_i_orben_f(
      const HartreeFockSolution_i& self) {
  py::array_t<scalar_type> ret(self.n_orbs());
  self.orben_f(ret.mutable_data(), self.n_orbs());
  return ret;
}

static py::array_t<scalar_type> HartreeFockSolution_i_orbcoeff_fb(
      const HartreeFockSolution_i& self) {
  py::array_t<scalar_type> ret({self.n_orbs(), self.n_bas()});
  self.orbcoeff_fb(ret.mutable_data(), self.n_orbs() * self.n_bas());
  return ret;
}

static py::array_t<scalar_type> HartreeFockSolution_i_fock_ff(
      const HartreeFockSolution_i& self) {
  py::array_t<scalar_type> ret({self.n_orbs(), self.n_orbs()});
  self.fock_ff(0, self.n_orbs(), 0, self.n_orbs(),
               static_cast<size_t>(ret.strides(0)) / sizeof(scalar_type),
               static_cast<size_t>(ret.strides(1)) / sizeof(scalar_type),
               ret.mutable_data(), self.n_orbs() * self.n_orbs());
  return ret;
}

void export_HartreeFockProvider(py::module& m) {
  py::class_<HartreeFockSolution_i, std::shared_ptr<HartreeFockSolution_i>> hfdata_i(
        m, "HartreeFockSolution_i",
        "Interface class representing the data expected in adcc from an "
        "interfacing HF / SCF program. Python binding to "
        ":cpp:class:`HartreeFockSolution_i`");
  hfdata_i
        // TODO n_alpha and n_beta are kind of expensive like this
        //      and maybe should be removed for this reason
        .def_property_readonly("n_alpha",
                               [](const HartreeFockSolution_i& self) {
                                 return count_electrons(self, /* count_beta = */ false);
                               })
        .def_property_readonly("n_beta",
                               [](const HartreeFockSolution_i& self) {
                                 return count_electrons(self, /* count_beta = */ true);
                               })
        .def_property_readonly("conv_tol", &HartreeFockSolution_i::conv_tol)
        .def_property_readonly("restricted", &HartreeFockSolution_i::restricted)
        .def_property_readonly("energy_scf", &HartreeFockSolution_i::energy_scf)
        .def_property_readonly("spin_multiplicity",
                               &HartreeFockSolution_i::spin_multiplicity)
        .def_property_readonly("n_orbs_alpha", &HartreeFockSolution_i::n_orbs_alpha)
        .def_property_readonly("n_orbs_beta", &HartreeFockSolution_i::n_orbs_alpha)
        .def_property_readonly("n_orbs", &HartreeFockSolution_i::n_orbs)
        .def_property_readonly("n_bas", &HartreeFockSolution_i::n_bas)
        .def_property_readonly("backend", &HartreeFockSolution_i::backend)
        //
        .def_property_readonly("orben_f", &HartreeFockSolution_i_orben_f)
        .def_property_readonly("occupation_f", &HartreeFockSolution_i_occupation_f)
        .def_property_readonly("orbcoeff_fb", &HartreeFockSolution_i_orbcoeff_fb)
        .def_property_readonly("fock_ff", &HartreeFockSolution_i_fock_ff)
        //
        ;

  py::class_<HartreeFockProvider, std::shared_ptr<HartreeFockProvider>,
             PyHartreeFockProvider>(
        m, "HartreeFockProvider", hfdata_i,
        "Abstract class defining the interface for passing data from the host program to "
        "adcc. All functions of this class need to be overwritten explicitly from "
        "python.\nIn the remaining documentation we denote with `nf` the value returned "
        "by `get_n_orbs_alpha()` and with `nb` the value returned by "
        "`get_nbas()`.")
        .def(py::init<>())
        //
        .def("get_conv_tol", &HartreeFockProvider::get_conv_tol,
             "Returns the tolerance value used for SCF convergence. Should be roughly "
             "equivalent to the l2 norm of the Pulay error.")
        .def("get_restricted", &HartreeFockProvider::get_restricted,
             "Return *True* for a restricted SCF calculation, *False* otherwise.")
        .def("get_energy_scf", &HartreeFockProvider::get_energy_scf,
             "Returns the final total SCF energy (sum of electronic and nuclear terms.")
        .def("get_spin_multiplicity", &HartreeFockProvider::get_spin_multiplicity,
             "Returns the spin multiplicity of the HF ground state. A value of 0* (for "
             "unknown) should be supplied for unrestricted calculations.")
        .def("get_n_orbs_alpha", &HartreeFockProvider::get_n_orbs_alpha,
             "Returns the number of HF *spin* orbitals of alpha spin. It is assumed the "
             "same number of beta spin orbitals are used. This value is abbreviated by "
             "`nf` in the documentation.")
        .def("get_n_bas", &HartreeFockProvider::get_n_bas,
             "Returns the number of *spatial* one-electron basis functions. This value "
             "is abbreviated by `nb` in the documentation.")
        .def("get_nuclear_multipole", &HartreeFockProvider::get_nuclear_multipole,
             "Returns the nuclear multipole of the requested order. For `0` returns the "
             "total nuclear charge as an array of size 1, for `1` returns the nuclear "
             "dipole moment as an array of size 3.")
        .def("get_gauge_origin", &HartreeFockProvider::get_gauge_origin,
             "Determines the gauge origin.")
        //
        .def("transform_gauge_origin_to_xyz",
             &HartreeFockProvider::transform_gauge_origin_to_xyz,
             "Transforms a string specifying the gauge origin to a tuple containing "
             "the x, y, z Cartesian components.")
        //
        .def("fill_occupation_f", &HartreeFockProvider::fill_orben_f,
             "Fill the passed numpy array of size `(2 * nf, )` with the occupation "
             "number for each SCF orbital.")
        .def("fill_orben_f", &HartreeFockProvider::fill_orben_f,
             "Fill the passed numpy array of size `(2 * nf, )` with the SCF orbital "
             "energies.")
        .def("fill_orbcoeff_fb", &HartreeFockProvider::fill_orbcoeff_fb,
             "Fill the passed numpy array of size `(2 * nf, nb)` with the SCF orbital "
             "coefficients, i.e. the uniform transform from the one-particle basis to "
             "the molecular orbitals.")
        .def("fill_fock_ff", &HartreeFockProvider::fill_fock_ff,
             "Fill the passed numpy array `arg1` with a part of the Fock matrix in the "
             "molecular orbital basis. The block to store is specified by the provided "
             "tuple of ranges `arg0`, which gives the range of indices to place into the "
             "buffer along each of the axis. The index counting is done in spin "
             "orbitals, so the full range in each axis is `range(0, 2 * nf)`. The "
             "implementation should not assume that the alpha-beta and beta-alpha blocks "
             "are not accessed even though they are zero by spin symmetry.")
        .def("fill_eri_ffff", &HartreeFockProvider::fill_eri_ffff,
             "Fill the passed numpy array `arg1` with a part of the electron-repulsion "
             "integral tensor in the molecular orbital basis. "
             "The indexing convention is the chemist's notation, i.e. the index tuple "
             "`(i,j,k,l)` refers to the integral :math:`(ij|kl)`. "
             "The block to store is specified by the provided "
             "tuple of ranges `arg0`, which gives the range of indices to place into the "
             "buffer along each of the axis. The index counting is done in spin "
             "orbitals, so the full range in each axis is `range(0, 2 * nf)`.")
        .def("fill_eri_phys_asym_ffff", &HartreeFockProvider::fill_eri_phys_asym_ffff,
             "Fill the passed numpy array `arg1` with a part of the **antisymmetrised** "
             "electron-repulsion integral tensor in the molecular orbital basis. "
             "The indexing convention is the physicist's notation, i.e. the index tuple "
             "`(i,j,k,l)` refers to the integral :math:`\\langle ij||kl \\rangle`. "
             "The block to store is specified by the provided "
             "tuple of ranges `arg0`, which gives the range of indices to place into the "
             "buffer along each of the axis. The index counting is done in spin "
             "orbitals, so the full range in each axis is `range(0, 2 * nf)`.")
        .def("has_eri_phys_asym_ffff", &HartreeFockProvider::has_eri_phys_asym_ffff,
             "Returns whether `fill_eri_phys_asym_ffff` function is implemented and "
             "should be used(*True*) or whether antisymmetrisation should be done inside "
             "adcc starting from the `fill_eri_ffff` function (*False*)")
        .def("flush_cache", &HartreeFockProvider::flush_cache,
             "This function is called to signal that potential cached data could now be "
             "flushed to save memory or other resources.\nThis can be used to purge e.g. "
             "intermediates for the computation of electron-repulsion integral tensor "
             "data.")
        //
        ;
}

}  // namespace libadcc<|MERGE_RESOLUTION|>--- conflicted
+++ resolved
@@ -47,11 +47,7 @@
   //
   // Translate C++-like interface to python-like interface
   //
-<<<<<<< HEAD
-  void nuclear_multipole(size_t order, std::vector<scalar_type> gauge_origin,
-=======
   void nuclear_multipole(size_t order, std::array<scalar_type, 3> gauge_origin,
->>>>>>> 279b2a45
                          scalar_type* buffer, size_t size) const override {
     py::array_t<scalar_type> ret = get_nuclear_multipole(order, py::cast(gauge_origin));
     if (static_cast<ssize_t>(size) != ret.size()) {
@@ -62,22 +58,10 @@
     std::copy(ret.data(), ret.data() + size, buffer);
   }
 
-<<<<<<< HEAD
-  std::vector<scalar_type> determine_gauge_origin(
-        std::string gauge_origin) const override {
-    std::vector<scalar_type> ret =
-          py::cast<std::vector<scalar_type>>(get_gauge_origin(py::cast(gauge_origin)));
-    if (ret.size() != 3) {
-      throw dimension_mismatch("Array size (==" + std::to_string(ret.size()) +
-                               ") needs to be 3.");
-    }
-    return ret;
-=======
   const std::array<scalar_type, 3> gauge_origin_to_xyz(
         std::string gauge_origin) const override {
     return py::cast<std::array<scalar_type, 3>>(
           transform_gauge_origin_to_xyz(py::cast(gauge_origin)));
->>>>>>> 279b2a45
   }
 
   void occupation_f(scalar_type* buffer, size_t size) const override {
@@ -271,17 +255,6 @@
   //
   virtual size_t get_n_orbs_alpha() const = 0;
   virtual size_t get_n_bas() const        = 0;
-<<<<<<< HEAD
-
-  virtual py::array_t<scalar_type> get_nuclear_multipole(
-        size_t order, py::array_t<scalar_type> gauge_origin) const = 0;
-  virtual py::list get_gauge_origin(py::str gauge_origin) const    = 0;
-  virtual real_type get_conv_tol() const                           = 0;
-  virtual bool get_restricted() const                              = 0;
-  virtual size_t get_spin_multiplicity() const                     = 0;
-  virtual real_type get_energy_scf() const                         = 0;
-  virtual std::string get_backend() const                          = 0;
-=======
   virtual py::array_t<scalar_type> get_nuclear_multipole(
         size_t order, py::tuple gauge_origin) const                                 = 0;
   virtual const py::tuple transform_gauge_origin_to_xyz(py::str gauge_origin) const = 0;
@@ -290,7 +263,6 @@
   virtual size_t get_spin_multiplicity() const                                      = 0;
   virtual real_type get_energy_scf() const                                          = 0;
   virtual std::string get_backend() const                                           = 0;
->>>>>>> 279b2a45
 
   virtual void fill_occupation_f(py::array out) const                         = 0;
   virtual void fill_orben_f(py::array out) const                              = 0;
@@ -313,16 +285,6 @@
   size_t get_n_bas() const override {
     PYBIND11_OVERLOAD_PURE(size_t, HartreeFockProvider, get_n_bas, );
   }
-<<<<<<< HEAD
-  py::array_t<scalar_type> get_nuclear_multipole(
-        size_t order, py::array_t<scalar_type> gauge_origin) const override {
-    PYBIND11_OVERLOAD_PURE(py::array_t<scalar_type>, HartreeFockProvider,
-                           get_nuclear_multipole, order, gauge_origin);
-  }
-  py::list get_gauge_origin(py::str gauge_origin) const override {
-    PYBIND11_OVERLOAD_PURE(py::array_t<scalar_type>, HartreeFockProvider,
-                           get_gauge_origin, gauge_origin);
-=======
   py::array_t<scalar_type> get_nuclear_multipole(size_t order,
                                                  py::tuple gauge_origin) const override {
     PYBIND11_OVERLOAD_PURE(py::array_t<scalar_type>, HartreeFockProvider,
@@ -331,7 +293,6 @@
   const py::tuple transform_gauge_origin_to_xyz(py::str gauge_origin) const override {
     PYBIND11_OVERLOAD_PURE(py::tuple, HartreeFockProvider, transform_gauge_origin_to_xyz,
                            gauge_origin);
->>>>>>> 279b2a45
   }
   real_type get_conv_tol() const override {
     PYBIND11_OVERLOAD_PURE(real_type, HartreeFockProvider, get_conv_tol, );
@@ -490,8 +451,6 @@
              "Returns the nuclear multipole of the requested order. For `0` returns the "
              "total nuclear charge as an array of size 1, for `1` returns the nuclear "
              "dipole moment as an array of size 3.")
-        .def("get_gauge_origin", &HartreeFockProvider::get_gauge_origin,
-             "Determines the gauge origin.")
         //
         .def("transform_gauge_origin_to_xyz",
              &HartreeFockProvider::transform_gauge_origin_to_xyz,
