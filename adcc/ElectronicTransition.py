#!/usr/bin/env python3
## vi: tabstop=4 shiftwidth=4 softtabstop=4 expandtab
## ---------------------------------------------------------------------
##
## Copyright (C) 2020 by the adcc authors
##
## This file is part of adcc.
##
## adcc is free software: you can redistribute it and/or modify
## it under the terms of the GNU General Public License as published
## by the Free Software Foundation, either version 3 of the License, or
## (at your option) any later version.
##
## adcc is distributed in the hope that it will be useful,
## but WITHOUT ANY WARRANTY; without even the implied warranty of
## MERCHANTABILITY or FITNESS FOR A PARTICULAR PURPOSE.  See the
## GNU General Public License for more details.
##
## You should have received a copy of the GNU General Public License
## along with adcc. If not, see <http://www.gnu.org/licenses/>.
##
## ---------------------------------------------------------------------
import warnings
import numpy as np

from .misc import cached_property, requires_module
from .timings import Timer, timed_member_call
from .visualisation import ExcitationSpectrum
from .OneParticleOperator import product_trace
from .AdcMethod import AdcMethod

from scipy import constants
from .Excitation import mark_excitation_property
from .solver.SolverStateBase import EigenSolverStateBase


class ElectronicTransition:
    def __init__(self, data, method=None, property_method=None):
        """Construct an ElectronicTransition class from some data obtained
        from an interative solver or another :class:`ElectronicTransition`
        object.

        Parameters
        ----------
        data
            Any kind of iterative solver state. Typically derived off
            a :class:`solver.EigenSolverStateBase`.
        method : str, optional
            Provide an explicit method parameter if data contains none.
        property_method : str, optional
            Provide an explicit method for property calculations to
            override the automatic selection.
        """
        self.matrix = data.matrix
        self.ground_state = self.matrix.ground_state
        self.reference_state = self.matrix.ground_state.reference_state
        self.operators = self.reference_state.operators

        # List of all the objects which have timers (do not yet collect
        # timers, since new times might be added implicitly at a later point)
        self._property_timer = Timer()
        self._timed_objects = [("", self.reference_state),
                               ("adcmatrix", self.matrix),
                               ("mp", self.ground_state),
                               ("intermediates", self.matrix.intermediates)]
        if hasattr(data, "timer"):
            datakey = getattr(data, "algorithm", data.__class__.__name__)
            self._timed_objects.append((datakey, data))

        # Copy some optional attributes
        for optattr in ["converged", "spin_change", "kind", "n_iter"]:
            if hasattr(data, optattr):
                setattr(self, optattr, getattr(data, optattr))

        self.method = getattr(data, "method", method)
        if self.method is None:
            self.method = self.matrix.method
        if not isinstance(self.method, AdcMethod):
            self.method = AdcMethod(self.method)
        if property_method is None:
            if self.method.level == 3:
                # Auto-select ADC(2) properties for ADC(3) calc
                property_method = self.method.at_level(2)
            else:
                property_method = self.method
        elif not isinstance(property_method, AdcMethod):
            property_method = AdcMethod(property_method)
        # Add another check for compatibility of method and property_method?
        # But we can also allow everything here, because the main entry point
        # (except for s2s properties) should be run_adc anyway.
        self._property_method = property_method

        # Special stuff for special solvers
        if isinstance(data, EigenSolverStateBase):
            self._excitation_vector = data.eigenvectors
            self._excitation_energy_uncorrected = data.eigenvalues
            self.residual_norm = data.residual_norms
        else:
            if hasattr(data, "eigenvalues"):
                self._excitation_energy_uncorrected = data.eigenvalues
            if hasattr(data, "eigenvectors"):
                self._excitation_vector = data.eigenvectors
            # if both excitation_energy and excitation_energy_uncorrected
            # are present, the latter one has priority
            if hasattr(data, "excitation_energy"):
                self._excitation_energy_uncorrected = \
                    data.excitation_energy.copy()
            if hasattr(data, "excitation_energy_uncorrected"):
                self._excitation_energy_uncorrected =\
                    data.excitation_energy_uncorrected.copy()
            if hasattr(data, "excitation_vector"):
                self._excitation_vector = data.excitation_vector

        # Collect all excitation energy corrections
        self._excitation_energy = self._excitation_energy_uncorrected.copy()

    def __len__(self):
        return self.size

    @property
    def size(self):
        return self._excitation_energy.size

    @property
    def timer(self):
        """Return a cumulative timer collecting timings from the calculation"""
        ret = Timer()
        for key, obj in self._timed_objects:
            ret.attach(obj.timer, subtree=key)
        ret.attach(self._property_timer, subtree="properties")
        ret.time_construction = self.reference_state.timer.time_construction
        return ret

    @property
    def property_method(self):
        """The method used to evaluate ADC properties"""
        return self._property_method

    @property
    @mark_excitation_property()
    def excitation_energy(self):
        """Excitation energies including all corrections in atomic units"""
        return self._excitation_energy

    @property
    @mark_excitation_property()
    def excitation_energy_uncorrected(self):
        """Excitation energies without any corrections in atomic units"""
        return self._excitation_energy_uncorrected

    @property
    @mark_excitation_property()
    def excitation_vector(self):
        """List of excitation vectors"""
        return self._excitation_vector

    @cached_property
    @mark_excitation_property()
    @timed_member_call(timer="_property_timer")
    def transition_dipole_moment(self):
        """List of transition dipole moments of all computed states"""
        if self.property_method.level == 0:
            warnings.warn("ADC(0) transition dipole moments are known to be "
                          "faulty in some cases.")
        dipole_integrals = self.operators.electric_dipole
        ret = np.array([
            [product_trace(comp, tdm) for comp in dipole_integrals]
            for tdm in self.transition_dm
        ])
<<<<<<< HEAD

=======
        return ret
    
    @cached_property
>>>>>>> fa216bee
    @mark_excitation_property()
    @timed_member_call(timer="_property_timer")
    def transition_dipole_moment_velocity(self, gauge_origin=[0.0, 0.0, 0.0]):
        """List of transition dipole moments in the
        velocity gauge of all computed states"""
        if self.property_method.level == 0:
            warnings.warn("ADC(0) transition velocity dipole moments "
                          "are known to be faulty in some cases.")
        dipole_integrals = self.operators.nabla(gauge_origin)
        return np.array([
            [product_trace(comp, tdm) for comp in dipole_integrals]
            for tdm in self.transition_dm
        ])

    @mark_excitation_property()
    @timed_member_call(timer="_property_timer")
    def transition_magnetic_dipole_moment(self, gauge_origin=[0.0, 0.0, 0.0]):
        """List of transition magnetic dipole moments of all computed states"""
        if self.property_method.level == 0:
            warnings.warn("ADC(0) transition magnetic dipole moments "
                          "are known to be faulty in some cases.")
        mag_dipole_integrals = self.operators.magnetic_dipole(gauge_origin)
        return np.array([
            [product_trace(comp, tdm) for comp in mag_dipole_integrals]
            for tdm in self.transition_dm
        ])

    @mark_excitation_property()
    @timed_member_call(timer="_property_timer")
    def transition_quadrupole_moment(self, gauge_origin=[0.0, 0.0, 0.0]):
        """List of transition quadrupole moments of all computed states"""
        if self.property_method.level == 0:
            warnings.warn("ADC(0) transition quadrupole moments are known to be "
                          "faulty in some cases.")
        quadrupole_integrals = self.operators.electric_quadrupole(gauge_origin)
        return np.array([
            [[product_trace(quad1, tdm)
                for quad1 in quad] for quad in quadrupole_integrals]
            for tdm in self.transition_dm
        ])

    @mark_excitation_property()
    @timed_member_call(timer="_property_timer")
    def transition_quadrupole_moment_velocity(self, gauge_origin=[0.0, 0.0, 0.0]):
        """List of transition quadrupole moments of all computed states"""
        if self.property_method.level == 0:
            warnings.warn("ADC(0) transition quadrupole moments are known to be "
                          "faulty in some cases.")
        quadrupole_integrals = self.operators.electric_quadrupole_velocity(gauge_origin)
        return np.array([
            [[product_trace(quad1, tdm)
                for quad1 in quad] for quad in quadrupole_integrals]
            for tdm in self.transition_dm
        ])

    @cached_property
    @mark_excitation_property()
    def oscillator_strength(self):
        """List of oscillator strengths of all computed states"""
        return 2. / 3. * np.array([
            np.linalg.norm(tdm)**2 * np.abs(ev)
            for tdm, ev in zip(self.transition_dipole_moment,
                               self.excitation_energy)
        ])

    @mark_excitation_property()
    def oscillator_strength_velocity(self, gauge_origin=[0.0, 0.0, 0.0]):
        """List of oscillator strengths in
        velocity gauge of all computed states"""
        return 2. / 3. * np.array([
            np.linalg.norm(tdm)**2 / np.abs(ev)
            for tdm, ev in zip(self.transition_dipole_moment_velocity(gauge_origin),
                               self.excitation_energy)
        ])

    @mark_excitation_property()
    def rotatory_strength(self, gauge_origin=[0.0, 0.0, 0.0]):
        """List of rotatory strengths of all computed states"""
        return np.array([
            np.dot(tdm, magmom) / ee
            for tdm, magmom, ee in zip(
                self.transition_dipole_moment_velocity(gauge_origin),
                self.transition_magnetic_dipole_moment(gauge_origin),
                self.excitation_energy)
        ])

    @property
    @mark_excitation_property()
    def cross_section(self):
        """List of one-photon absorption cross sections of all computed states"""
        # TODO Source?
        fine_structure = constants.fine_structure
        fine_structure_au = 1 / fine_structure
        prefac = 2.0 * np.pi ** 2 / fine_structure_au
        return prefac * self.oscillator_strength

    @requires_module("matplotlib")
    def plot_spectrum(self, broadening="lorentzian", xaxis="eV",
                      yaxis="cross_section", width=0.01, **kwargs):
        """One-shot plotting function for the spectrum generated by all states
        known to this class.

        Makes use of the :class:`adcc.visualisation.ExcitationSpectrum` class
        in order to generate and format the spectrum to be plotted, using
        many sensible defaults.

        Parameters
        ----------
        broadening : str or None or callable, optional
            The broadening type to used for the computed excitations.
            A value of None disables broadening any other value is passed
            straight to
            :func:`adcc.visualisation.ExcitationSpectrum.broaden_lines`.
        xaxis : str
            Energy unit to be used on the x-Axis. Options:
            ["eV", "au", "nm", "cm-1"]
        yaxis : str
            Quantity to plot on the y-Axis. Options are "cross_section",
            "osc_strength", "dipole" (plots norm of transition dipole),
            "rotational_strength" (ECD spectrum with rotational strength)
        width : float, optional
            Gaussian broadening standard deviation or Lorentzian broadening
            gamma parameter. The value should be given in atomic units
            and will be converted to the unit of the energy axis.
        """
        from matplotlib import pyplot as plt
        if xaxis == "eV":
            eV = constants.value("Hartree energy in eV")
            energies = self.excitation_energy * eV
            width = width * eV
            xlabel = "Energy (eV)"
        elif xaxis in ["au", "Hartree", "a.u."]:
            energies = self.excitation_energy
            xlabel = "Energy (au)"
        elif xaxis == "nm":
            hc = constants.h * constants.c
            Eh = constants.value("Hartree energy")
            energies = hc / (self.excitation_energy * Eh) * 1e9
            xlabel = "Wavelength (nm)"
            if broadening is not None and not callable(broadening):
                raise ValueError("xaxis=nm and broadening enabled is "
                                 "not supported.")
        elif xaxis in ["cm-1", "cm^-1", "cm^{-1}"]:
            towvn = constants.value("hartree-inverse meter relationship") / 100
            energies = self.excitation_energy * towvn
            width = width * towvn
            xlabel = "Wavenumbers (cm^{-1})"
        else:
            raise ValueError("Unknown xaxis specifier: {}".format(xaxis))

        if yaxis in ["osc", "osc_strength", "oscillator_strength", "f"]:
            absorption = self.oscillator_strength
            ylabel = "Oscillator strengths (au)"
        elif yaxis in ["dipole", "dipole_norm", "μ"]:
            absorption = np.linalg.norm(self.transition_dipole_moment, axis=1)
            ylabel = "Modulus of transition dipole (au)"
        elif yaxis in ["cross_section", "σ"]:
            absorption = self.cross_section
            ylabel = "Cross section (au)"
        elif yaxis in ["rot", "rotational_strength", "rotatory_strength"]:
            absorption = self.rotatory_strength
            ylabel = "Rotatory strength (au)"
        else:
            raise ValueError("Unknown yaxis specifier: {}".format(yaxis))

        sp = ExcitationSpectrum(energies, absorption)
        sp.xlabel = xlabel
        sp.ylabel = ylabel
        if not broadening:
            plots = sp.plot(style="discrete", **kwargs)
        else:
            kwdisc = kwargs.copy()
            kwdisc.pop("label", "")
            plots = sp.plot(style="discrete", **kwdisc)

            kwargs.pop("color", "")
            sp_broad = sp.broaden_lines(width, shape=broadening)
            plots.extend(sp_broad.plot(color=plots[0].get_color(),
                                       style="continuous", **kwargs))

        if xaxis in ["nm"]:
            # Invert x axis
            plt.xlim(plt.xlim()[::-1])
        return plots<|MERGE_RESOLUTION|>--- conflicted
+++ resolved
@@ -167,13 +167,7 @@
             [product_trace(comp, tdm) for comp in dipole_integrals]
             for tdm in self.transition_dm
         ])
-<<<<<<< HEAD
-
-=======
-        return ret
-    
-    @cached_property
->>>>>>> fa216bee
+
     @mark_excitation_property()
     @timed_member_call(timer="_property_timer")
     def transition_dipole_moment_velocity(self, gauge_origin=[0.0, 0.0, 0.0]):
