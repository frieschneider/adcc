--- conflicted
+++ resolved
@@ -317,11 +317,7 @@
         elif level == 3:
             return self.reference_state.density + self.mp3_diffdm
         else:
-<<<<<<< HEAD
             raise NotImplementedError("Only densities for level 1, 2 and 3"
-=======
-            raise NotImplementedError("Only densities for level 0, 1 and 2"
->>>>>>> fa395b5f
                                       " are implemented.")
 
     def dipole_moment(self, level=2):
@@ -336,11 +332,7 @@
         elif level == 3:
             return self.mp3_dipole_moment
         else:
-<<<<<<< HEAD
             raise NotImplementedError("Only dipole moments for level 1, 2 and 3"
-=======
-            raise NotImplementedError("Only dipole moments for level 0, 1 and 2"
->>>>>>> fa395b5f
                                       " are implemented.")
 
     @cached_member_function
