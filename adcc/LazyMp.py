#!/usr/bin/env python3
## vi: tabstop=4 shiftwidth=4 softtabstop=4 expandtab
## ---------------------------------------------------------------------
##
## Copyright (C) 2019 by the adcc authors
##
## This file is part of adcc.
##
## adcc is free software: you can redistribute it and/or modify
## it under the terms of the GNU General Public License as published
## by the Free Software Foundation, either version 3 of the License, or
## (at your option) any later version.
##
## adcc is distributed in the hope that it will be useful,
## but WITHOUT ANY WARRANTY; without even the implied warranty of
## MERCHANTABILITY or FITNESS FOR A PARTICULAR PURPOSE.  See the
## GNU General Public License for more details.
##
## You should have received a copy of the GNU General Public License
## along with adcc. If not, see <http://www.gnu.org/licenses/>.
##
## ---------------------------------------------------------------------
import libadcc
import numpy as np

from .functions import direct_sum, evaluate, einsum
from .misc import cached_property, cached_member_function
from .ReferenceState import ReferenceState
from .OneParticleOperator import OneParticleOperator, product_trace
from .Intermediates import register_as_intermediate
from .timings import Timer, timed_member_call
from .MoSpaces import split_spaces
from . import block as b


class LazyMp:
    def __init__(self, hf):
        """
        Initialise the class dealing with the Møller-Plesset ground state.
        """
        if isinstance(hf, libadcc.HartreeFockSolution_i):
            hf = ReferenceState(hf)
        if not isinstance(hf, ReferenceState):
            raise TypeError("hf needs to be a ReferenceState "
                            "or a HartreeFockSolution_i")
        self.reference_state = hf
        self.mospaces = hf.mospaces
        self.timer = Timer()
        self.has_core_occupied_space = hf.has_core_occupied_space

    def __getattr__(self, attr):
        # Shortcut some quantities, which are needed most often
        if attr.startswith("t2") and len(attr) == 4:  # t2oo, t2oc, t2cc
            xxvv = b.__getattr__(attr[2:4] + "vv")
            return self.t2(xxvv)
        else:
            raise AttributeError

    @cached_member_function
    def df(self, space):
        """Delta Fock matrix"""
        hf = self.reference_state
        s1, s2 = split_spaces(space)
        fC = hf.fock(s1 + s1).diagonal()
        fv = hf.fock(s2 + s2).diagonal()
        return direct_sum("-i+a->ia", fC, fv)

    @cached_member_function
    def t2(self, space):
        """T2 amplitudes"""
        hf = self.reference_state
        sp = split_spaces(space)
        assert all(s == b.v for s in sp[2:])
        eia = self.df(sp[0] + b.v)
        ejb = self.df(sp[1] + b.v)
        return (
            hf.eri(space) / direct_sum("ia+jb->ijab", eia, ejb).symmetrise((2, 3))
        )

    @cached_member_function
    def td2(self, space):
        """Return the T^D_2 term"""
        if space != b.oovv:
            raise NotImplementedError("T^D_2 term not implemented "
                                      f"for space {space}.")
        t2erit = self.t2eri(b.oovv, b.ov).transpose((1, 0, 2, 3))
        denom = direct_sum(
            'ia,jb->ijab', self.df(b.ov), self.df(b.ov)
        ).symmetrise(0, 1)
        return (
            + 4.0 * t2erit.antisymmetrise(2, 3).antisymmetrise(0, 1)
            - 0.5 * self.t2eri(b.oovv, b.vv)
            - 0.5 * self.t2eri(b.oovv, b.oo)
        ) / denom

    @cached_member_function
<<<<<<< HEAD
    def tt2(self, space):
        """Second order triples amplitudes"""
        hf = self.reference_state
        t2 = self.t2(b.oovv).evaluate()
        denom = - direct_sum('ia,jkbc->ijkabc', self.df(b.ov),
                             direct_sum('jb,kc->jkbc', self.df(b.ov),
                             self.df(b.ov)))
        amp = (
            + einsum('idbc,jkad->ijkabc', hf.ovvv, t2)
            + einsum('idab,jkcd->ijkabc', hf.ovvv, t2)
            - einsum('jdab,ikcd->ijkabc', hf.ovvv, t2)
            + einsum('kdab,ijcd->ijkabc', hf.ovvv, t2)
            - einsum('jdbc,ikad->ijkabc', hf.ovvv, t2)
            + einsum('kdbc,ijad->ijkabc', hf.ovvv, t2)
            - einsum('idac,jkbd->ijkabc', hf.ovvv, t2)
            + einsum('jdac,ikbd->ijkabc', hf.ovvv, t2)
            - einsum('kdac,ijbd->ijkabc', hf.ovvv, t2)
            + einsum('jkla,ilbc->ijkabc', hf.ooov, t2)
            - einsum('ikla,jlbc->ijkabc', hf.ooov, t2)
            + einsum('ijla,klbc->ijkabc', hf.ooov, t2)
            + einsum('iklb,jlac->ijkabc', hf.ooov, t2)
            - einsum('jklb,ilac->ijkabc', hf.ooov, t2)
            - einsum('ijlb,klac->ijkabc', hf.ooov, t2)
            - einsum('iklc,jlab->ijkabc', hf.ooov, t2)
            + einsum('jklc,ilab->ijkabc', hf.ooov, t2)
            + einsum('ijlc,klab->ijkabc', hf.ooov, t2)
        )
        return amp / denom

    @cached_member_function
    def ts3(self, space):
        """Third order singles amplitudes"""
        hf = self.reference_state
        p0 = self.mp2_diffdm
        td2 = self.td2(b.oovv)
        tt2 = self.tt2(b.ooovvv)
        denom = - self.df(b.ov)
        amp = (
            - einsum('jaib,jb->ia', hf.ovov, p0.ov)
            + 0.5 * einsum('jkib,jkab->ia', hf.ooov, td2)
            + 0.5 * einsum('jabc,ijbc->ia', hf.ovvv, td2)
            + 0.25 * einsum('jkbc,ijkabc->ia', hf.oovv, tt2)
        )
        return amp / denom

    @cached_member_function
    def td3(self, space):
        """Third order doubles amplitudes"""
        hf = self.reference_state
        p0 = self.mp2_diffdm
        t2 = self.t2(b.oovv).evaluate()
        td2 = self.td2(b.oovv).evaluate()
        tt2 = self.tt2(b.ooovvv).evaluate()
        t2eri_vv = einsum('klbd,klcd->bc', t2, hf.oovv).evaluate()
        t2eri_oo = einsum('jlcd,klcd->jk', t2, hf.oovv).evaluate()
        t2eri_oovv = einsum('jlbd,klcd->jkbc', t2, hf.oovv).evaluate()
        denom = direct_sum('ia,jb->ijab', self.df(b.ov), self.df(b.ov))
        amp = (
            + 2 * einsum('jc,abic->ijab', p0.ov, hf.vvov).antisymmetrise(0, 1)
            + 2 * einsum('kb,kaij->ijab', p0.ov, hf.ovoo).antisymmetrise(2, 3)
            + 4 * einsum('ikac,kbjc->ijab', td2,
                         hf.ovov).antisymmetrise(0, 1).antisymmetrise(2, 3)
            - 0.5 * einsum('ijcd,abcd->ijab', td2, hf.vvvv)
            - 0.5 * einsum('klab,klij->ijab', td2, hf.oooo)
            + einsum('jklabc,klic->ijab', tt2, hf.ooov).antisymmetrise(0, 1)
            + einsum('ijkbcd,kacd->ijab', tt2, hf.ovvv).antisymmetrise(2, 3)
            - 0.25 * einsum('ijac,bc->ijab', t2, t2eri_vv)
            - 0.25 * einsum('ijad,bd->ijab', t2, t2eri_vv)
            + 0.25 * einsum('ijbc,ac->ijab', t2, t2eri_vv)
            + 0.25 * einsum('ijbd,ad->ijab', t2, t2eri_vv)
            + 0.25 * einsum('ijcd,klab,klcd->ijab', t2, t2, hf.oovv)
            - 0.25 * einsum('ikab,jk->ijab', t2, t2eri_oo)
            + 0.25 * einsum('ikac,jkbc->ijab', t2, t2eri_oovv)
            + 0.25 * einsum('ikad,jkbd->ijab', t2, t2eri_oovv)
            - 0.25 * einsum('ikbc,jkac->ijab', t2, t2eri_oovv)
            - 0.25 * einsum('ikbd,jkad->ijab', t2, t2eri_oovv)
            + 0.25 * einsum('il,jlab->ijab', t2eri_oo, t2)
            - 0.25 * einsum('ilab,jl->ijab', t2, t2eri_oo)
            + 0.25 * einsum('ilac,jlbc->ijab', t2, t2eri_oovv)
            + 0.25 * einsum('ilad,jlbd->ijab', t2, t2eri_oovv)
            - 0.25 * einsum('ilbc,jlac->ijab', t2, t2eri_oovv)
            - 0.25 * einsum('ilbd,jlad->ijab', t2, t2eri_oovv)
            + 0.25 * einsum('ik,jkab->ijab', t2eri_oo, t2)
        )
        return amp / denom
=======
    def tt2(self, space: str):
        """Return the MP2 triples amplitude."""
        if space != b.ooovvv:
            raise NotImplementedError("MP2 triples amplitudes not implemented"
                                      f"for space {space}.")
        hf = self.reference_state

        denom = - direct_sum('ia,jkbc->ijkabc', self.df(b.ov),
                             direct_sum('jb,kc->jkbc', self.df(b.ov),
                                        self.df(b.ov)))
        denom = denom.symmetrise(0, 1, 2).symmetrise(3, 4, 5)

        t = 9 * (  # 36 / 4, because we have 9 terms each
            + 1.0 * einsum('kdbc,ijad->ijkabc', hf.ovvv, self.t2oo)
            + 1.0 * einsum('jklc,ilab->ijkabc', hf.ooov, self.t2oo)
        ).antisymmetrise(0, 1, 2).antisymmetrise(3, 4, 5)
        return t / denom

    @cached_member_function
    def ts3(self, space: str):
        """Return the MP3 singles amplitude."""
        if space != b.ov:
            raise NotImplementedError("MP3 singles amplitude not implemented "
                                      f"for space {space}.")
        hf = self.reference_state
        ts2 = self.mp2_diffdm.ov
        td2 = self.td2(b.oovv)
        tt2 = self.tt2(b.ooovvv)

        denom = - self.df(b.ov)
        t = (
            + 0.5 * einsum('jabc,ijbc->ia', hf.ovvv, td2)
            + 0.5 * einsum('jkib,jkab->ia', hf.ooov, td2)
            - 1.0 * einsum('jaib,jb->ia', hf.ovov, ts2)
            + 0.25 * einsum('jkbc,ijkabc->ia', hf.oovv, tt2)
        )
        return t / denom

    @cached_member_function
    def td3(self, space: str):
        """Return the MP3 doubles amplitude."""
        if space != b.oovv:
            raise NotImplementedError("MP3 doubles amplitude not implemented for "
                                      f"space {space}")

        hf = self.reference_state
        t2_1 = self.t2(b.oovv)
        t1_2 = self.mp2_diffdm.ov
        t2_2 = self.td2(b.oovv)
        t3_2 = self.tt2(b.ooovvv)

        denom = direct_sum(
            'ia,jb->ijab', self.df(b.ov), self.df(b.ov)
        ).symmetrise(0, 1)
        # The scaling in the comments is given as: [comp_scaling] / [mem_scaling]
        ampl = (
            + 2 * (  # (1 - P_ij)
                # N^5: O^2V^3 / N^4: O^1V^3
                + 1 * einsum('icab,jc->ijab', hf.ovvv, t1_2)
                # N^7: O^4V^3 / N^6: O^3V^3
                + 0.5 * einsum('klic,jklabc->ijab', hf.ooov, t3_2)
                + 0.5 * einsum('ilab,jl->ijab', t2_1,  # N^5: O^3V^2 / N^4: O^2V^2
                               einsum('klcd,jkcd->jl', hf.oovv, t2_1))
            )
            + 4 * (  # (1 - P_ij) (1 - P_ab)
                # N^6: O^3V^3 / N^4: O^2V^2
                + 1 * einsum('icka,jkbc->ijab', hf.ovov, t2_2)
            )
            + 2 * (  # (1 - P_ab)
                # N^5: O^3V^2 / N^4: O^2V^2
                + 1 * einsum('ijka,kb->ijab', hf.ooov, t1_2)
                # N^7: O^3V^4 / N^6: O^3V^3
                + 0.5 * einsum('kacd,ijkbcd->ijab', hf.ovvv, t3_2)
                + 1 * einsum('ikbd,jkad->ijab', t2_1,  # N^6: O^3V^3 / N^4: O^2V^2
                             einsum('klcd,jlac->jkad', hf.oovv, t2_1))
                + 0.5 * einsum('ijad,bd->ijab', t2_1,  # N^5: O^2V^3 / N^4: O^2V^2
                               einsum('klcd,klbc->bd', hf.oovv, t2_1))
            )
            # no symmetry operations required
            # N^6: O^2V^4 / N^4: V^4
            - 0.5 * einsum('abcd,ijcd->ijab', hf.vvvv, t2_2)
            # N^6: O^4V^2 / N^4: O^2V^2
            - 0.5 * einsum('ijkl,klab->ijab', hf.oooo, t2_2)
            + 0.25 * einsum('klab,ijkl->ijab', t2_1,  # N^6: O^4V^2 / N^4: O^2V^2
                            einsum('klcd,ijcd->ijkl', hf.oovv, t2_1))
        ).antisymmetrise(0, 1).antisymmetrise(2, 3)
        return ampl / denom
>>>>>>> 360190bd

    @cached_member_function
    def t2eri(self, space, contraction):
        """
        Return the T2 tensor with ERI tensor contraction intermediates.
        These are called pi1 to pi7 in libadc.
        """
        hf = self.reference_state
        key = space + contraction
        expressions = {
            # space + contraction
            b.ooov + b.vv: ('ijbc,kabc->ijka', b.ovvv),
            b.ooov + b.ov: ('ilab,lkjb->ijka', b.ooov),
            b.oovv + b.oo: ('klab,ijkl->ijab', b.oooo),
            b.oovv + b.ov: ('jkac,kbic->ijab', b.ovov),
            b.oovv + b.vv: ('ijcd,abcd->ijab', b.vvvv),
            b.ovvv + b.oo: ('jkbc,jkia->iabc', b.ooov),
            b.ovvv + b.ov: ('ijbd,jcad->iabc', b.ovvv),
        }
        if key not in expressions:
            raise NotImplementedError("t2eri intermediate not implemented "
                                      f"for space '{space}' and contraction "
                                      f"'{contraction}'.")
        contraction_str, eri_block = expressions[key]
        return einsum(contraction_str, self.t2oo, hf.eri(eri_block))

    @cached_property
    @timed_member_call(timer="timer")
    def mp2_diffdm(self):
        """
        Return the MP2 difference density in the MO basis.
        """
        hf = self.reference_state
        ret = OneParticleOperator(self.mospaces, is_symmetric=True)
        # NOTE: the following 3 blocks are equivalent to the cvs_p0 intermediates
        # defined at the end of this file
        ret.oo = -0.5 * einsum("ikab,jkab->ij", self.t2oo, self.t2oo)
        ret.ov = -0.5 * (
            + einsum("ijbc,jabc->ia", self.t2oo, hf.ovvv)
            + einsum("jkib,jkab->ia", hf.ooov, self.t2oo)
        ) / self.df(b.ov)
        ret.vv = 0.5 * einsum("ijac,ijbc->ab", self.t2oo, self.t2oo)

        if self.has_core_occupied_space:
            # additional terms to "revert" CVS for ground state density
            ret.oo += -0.5 * einsum("iLab,jLab->ij", self.t2oc, self.t2oc)
            ret.ov += -0.5 * (
                + einsum("jMib,jMab->ia", hf.ocov, self.t2oc)
                + einsum("iLbc,Labc->ia", self.t2oc, hf.cvvv)
                + einsum("kLib,kLab->ia", hf.ocov, self.t2oc)
                + einsum("iMLb,LMab->ia", hf.occv, self.t2cc)
                - einsum("iLMb,LMab->ia", hf.occv, self.t2cc)
            ) / self.df(b.ov)
            ret.vv += (
                + 0.5 * einsum("IJac,IJbc->ab", self.t2cc, self.t2cc)
                + 1.0 * einsum("kJac,kJbc->ab", self.t2oc, self.t2oc)
            )
            # compute extra CVS blocks
            ret.cc = -0.5 * (
                + einsum("kIab,kJab->IJ", self.t2oc, self.t2oc)
                + einsum('LIab,LJab->IJ', self.t2cc, self.t2cc)
            )
            ret.co = -0.5 * (
                + einsum("kIab,kjab->Ij", self.t2oc, self.t2oo)
                + einsum("ILab,jLab->Ij", self.t2cc, self.t2oc)
            )
            ret.cv = -0.5 * (
                - einsum("jIbc,jabc->Ia", self.t2oc, hf.ovvv)
                + einsum("jkIb,jkab->Ia", hf.oocv, self.t2oo)
                + einsum("jMIb,jMab->Ia", hf.occv, self.t2oc)
                + einsum("ILbc,Labc->Ia", self.t2cc, hf.cvvv)
                + einsum("kLIb,kLab->Ia", hf.occv, self.t2oc)
                + einsum("LMIb,LMab->Ia", hf.cccv, self.t2cc)
            ) / self.df(b.cv)
        ret.reference_state = self.reference_state
        return evaluate(ret)

    @cached_property
    @timed_member_call(timer="timer")
    def mp3_diffdm(self):
<<<<<<< HEAD
        """
        Return the MP3 difference density in the MO basis. mp2_diffdm is included
        """
        t2 = self.t2(b.oovv)
        td2 = self.td2(b.oovv)
        ts3 = self.ts3(b.ov)
        tt2 = self.tt2(b.ooovvv)
        p0 = self.mp2_diffdm
        ret = self.mp2_diffdm

        ret.oo = p0.oo - 0.5 * (
            + einsum('jkab,ikab->ij', t2, td2)
            + einsum('jkab,ikab->ij', td2, t2)
        )
        ret.ov = p0.ov + (
            + ts3
            - einsum('jb,ijab->ia', p0.ov, t2)
            - 0.25 * einsum('jkbc,ijkabc->ia', t2, tt2)
        )
        ret.vv = p0.vv + 0.5 * (
            + einsum('ijac,ijbc->ab', td2, t2)
            + einsum('ijac,ijbc->ab', t2, td2)
        )
=======
        """Return the MP3 difference density in the MO basis, i.e, the
           2nd and 3rd order contribution to the MP density matrx."""
        if self.has_core_occupied_space:
            raise NotImplementedError("MP3 difference density not implemented "
                                      "for CVS.")

        ret = OneParticleOperator(self.mospaces, is_symmetric=True)
        mp2_dm = self.mp2_diffdm
        ts2 = mp2_dm.ov
        td2 = self.td2(b.oovv)
        tt2 = self.tt2(b.ooovvv)
        ts3 = self.ts3(b.ov)

        # NOTE: it is possible to compute the MP3 density without
        #       explicitly computing the MP2 triples, i.e., with
        #       N^4 memory scaling.
        #       However, the MP3 density is only needed for ISR3
        #       currently, where we need the triples anyway.
        #       So I think for now just use the triples... should be
        #       computational more efficient.

        ret.oo = (
            # 2nd order
            mp2_dm.oo
            # 3rd order
            - 1.0 * einsum('ikab,jkab->ij', self.t2oo, td2).symmetrise()
        )
        ret.ov = (
            # 2nd order
            mp2_dm.ov
            # 3rd order
            - 1.0 * einsum('ijab,jb->ia', self.t2oo, ts2)
            - 0.25 * einsum('jkbc,ijkabc->ia', self.t2oo, tt2)
            + ts3
        )
        ret.vv = (
            # 2nd order
            mp2_dm.vv
            # 3rd order
            + 1.0 * einsum('ijac,ijbc->ab', self.t2oo, td2).symmetrise()
        )
        ret.reference_state = self.reference_state
>>>>>>> 360190bd
        return evaluate(ret)

    def density(self, level=2):
        """
        Return the MP density in the MO basis with all corrections
        up to the specified order of perturbation theory
        """
        if level == 1:
            return self.reference_state.density
        elif level == 2:
            return self.reference_state.density + self.mp2_diffdm
        elif level == 3:
            return self.reference_state.density + self.mp3_diffdm
        else:
            raise NotImplementedError("Only densities for level 1, 2 and 3"
                                      " are implemented.")

    def dipole_moment(self, level=2):
        """
        Return the MP dipole moment at the specified level of
        perturbation theory.
        """
        if level == 1:
            return self.reference_state.dipole_moment
        elif level == 2:
            return self.mp2_dipole_moment
        elif level == 3:
            return self.mp3_dipole_moment
        else:
            raise NotImplementedError("Only dipole moments for level 1, 2 and 3"
                                      " are implemented.")

    @cached_member_function
    def energy_correction(self, level=2):
        """Obtain the MP energy correction at a particular level"""
        if level > 3:
            raise NotImplementedError(f"MP({level}) energy correction "
                                      "not implemented.")
        if level < 2:
            return 0.0
        hf = self.reference_state
        is_cvs = self.has_core_occupied_space
        if level == 2 and not is_cvs:
            terms = [(1.0, hf.oovv, self.t2oo)]
        elif level == 2 and is_cvs:
            terms = [(1.0, hf.oovv, self.t2oo),
                     (2.0, hf.ocvv, self.t2oc),
                     (1.0, hf.ccvv, self.t2cc)]
        elif level == 3 and not is_cvs:
            terms = [(1.0, hf.oovv, self.td2(b.oovv))]
        elif level == 3 and is_cvs:
            raise NotImplementedError("CVS-MP3 energy correction not implemented.")
        return sum(
            -0.25 * pref * eri.dot(t2)
            for pref, eri, t2 in terms
        )

    def energy(self, level=2):
        """
        Obtain the total energy (SCF energy plus all corrections)
        at a particular level of perturbation theory.
        """
        if level == 0:
            # Sum of orbital energies ...
            raise NotImplementedError("Total MP(0) energy not implemented.")

        # Accumulator for all energy terms
        energies = [self.reference_state.energy_scf]
        for il in range(2, level + 1):
            energies.append(self.energy_correction(il))
        return sum(energies)

    def to_qcvars(self, properties=False, recurse=False, maxlevel=2):
        """
        Return a dictionary with property keys compatible to a Psi4 wavefunction
        or a QCEngine Atomicresults object.
        """
        qcvars = {}
        for level in range(2, maxlevel + 1):
            try:
                mpcorr = self.energy_correction(level)
                qcvars[f"MP{level} CORRELATION ENERGY"] = mpcorr
                qcvars[f"MP{level} TOTAL ENERGY"] = self.energy(level)
            except NotImplementedError:
                pass
            except ValueError:
                pass

        if properties:
            for level in range(2, maxlevel + 1):
                try:
                    qcvars["MP2 DIPOLE"] = self.dipole_moment(level)
                except NotImplementedError:
                    pass

        if recurse:
            qcvars.update(self.reference_state.to_qcvars(properties, recurse))
        return qcvars

    @property
    def mp2_density(self):
        return self.density(2)

    @property
    def mp3_density(self):
        return self.density(3)

    @cached_property
    def mp2_dipole_moment(self):
        refstate = self.reference_state
        dipole_integrals = refstate.operators.electric_dipole
        mp2corr = -np.array([product_trace(comp, self.mp2_diffdm)
                             for comp in dipole_integrals])
        return refstate.dipole_moment + mp2corr

    @cached_property
    def mp3_dipole_moment(self):
<<<<<<< HEAD
        # MP2_diffdm is included in mp3corr
        refstate = self.reference_state
        dipole_integrals = refstate.operators.electric_dipole
        mp3corr = -np.array([product_trace(comp, self.mp3_diffdm)
                            for comp in dipole_integrals])
=======
        refstate = self.reference_state
        dipole_integrals = refstate.operators.electric_dipole
        mp3corr = -np.array([product_trace(comp, self.mp3_diffdm)
                             for comp in dipole_integrals])
>>>>>>> 360190bd
        return refstate.dipole_moment + mp3corr


#
# Register cvs_p0 intermediate
#
@register_as_intermediate
def cvs_p0(hf, mp, intermediates):
    # NOTE: equal to mp2_diffdm if CVS applied for the density
    ret = OneParticleOperator(hf.mospaces, is_symmetric=True)
    ret.oo = -0.5 * einsum("ikab,jkab->ij", mp.t2oo, mp.t2oo)
    ret.ov = -0.5 * (+ einsum("ijbc,jabc->ia", mp.t2oo, hf.ovvv)
                     + einsum("jkib,jkab->ia", hf.ooov, mp.t2oo)) / mp.df(b.ov)
    ret.vv = 0.5 * einsum("ijac,ijbc->ab", mp.t2oo, mp.t2oo)
    return ret<|MERGE_RESOLUTION|>--- conflicted
+++ resolved
@@ -94,93 +94,6 @@
         ) / denom
 
     @cached_member_function
-<<<<<<< HEAD
-    def tt2(self, space):
-        """Second order triples amplitudes"""
-        hf = self.reference_state
-        t2 = self.t2(b.oovv).evaluate()
-        denom = - direct_sum('ia,jkbc->ijkabc', self.df(b.ov),
-                             direct_sum('jb,kc->jkbc', self.df(b.ov),
-                             self.df(b.ov)))
-        amp = (
-            + einsum('idbc,jkad->ijkabc', hf.ovvv, t2)
-            + einsum('idab,jkcd->ijkabc', hf.ovvv, t2)
-            - einsum('jdab,ikcd->ijkabc', hf.ovvv, t2)
-            + einsum('kdab,ijcd->ijkabc', hf.ovvv, t2)
-            - einsum('jdbc,ikad->ijkabc', hf.ovvv, t2)
-            + einsum('kdbc,ijad->ijkabc', hf.ovvv, t2)
-            - einsum('idac,jkbd->ijkabc', hf.ovvv, t2)
-            + einsum('jdac,ikbd->ijkabc', hf.ovvv, t2)
-            - einsum('kdac,ijbd->ijkabc', hf.ovvv, t2)
-            + einsum('jkla,ilbc->ijkabc', hf.ooov, t2)
-            - einsum('ikla,jlbc->ijkabc', hf.ooov, t2)
-            + einsum('ijla,klbc->ijkabc', hf.ooov, t2)
-            + einsum('iklb,jlac->ijkabc', hf.ooov, t2)
-            - einsum('jklb,ilac->ijkabc', hf.ooov, t2)
-            - einsum('ijlb,klac->ijkabc', hf.ooov, t2)
-            - einsum('iklc,jlab->ijkabc', hf.ooov, t2)
-            + einsum('jklc,ilab->ijkabc', hf.ooov, t2)
-            + einsum('ijlc,klab->ijkabc', hf.ooov, t2)
-        )
-        return amp / denom
-
-    @cached_member_function
-    def ts3(self, space):
-        """Third order singles amplitudes"""
-        hf = self.reference_state
-        p0 = self.mp2_diffdm
-        td2 = self.td2(b.oovv)
-        tt2 = self.tt2(b.ooovvv)
-        denom = - self.df(b.ov)
-        amp = (
-            - einsum('jaib,jb->ia', hf.ovov, p0.ov)
-            + 0.5 * einsum('jkib,jkab->ia', hf.ooov, td2)
-            + 0.5 * einsum('jabc,ijbc->ia', hf.ovvv, td2)
-            + 0.25 * einsum('jkbc,ijkabc->ia', hf.oovv, tt2)
-        )
-        return amp / denom
-
-    @cached_member_function
-    def td3(self, space):
-        """Third order doubles amplitudes"""
-        hf = self.reference_state
-        p0 = self.mp2_diffdm
-        t2 = self.t2(b.oovv).evaluate()
-        td2 = self.td2(b.oovv).evaluate()
-        tt2 = self.tt2(b.ooovvv).evaluate()
-        t2eri_vv = einsum('klbd,klcd->bc', t2, hf.oovv).evaluate()
-        t2eri_oo = einsum('jlcd,klcd->jk', t2, hf.oovv).evaluate()
-        t2eri_oovv = einsum('jlbd,klcd->jkbc', t2, hf.oovv).evaluate()
-        denom = direct_sum('ia,jb->ijab', self.df(b.ov), self.df(b.ov))
-        amp = (
-            + 2 * einsum('jc,abic->ijab', p0.ov, hf.vvov).antisymmetrise(0, 1)
-            + 2 * einsum('kb,kaij->ijab', p0.ov, hf.ovoo).antisymmetrise(2, 3)
-            + 4 * einsum('ikac,kbjc->ijab', td2,
-                         hf.ovov).antisymmetrise(0, 1).antisymmetrise(2, 3)
-            - 0.5 * einsum('ijcd,abcd->ijab', td2, hf.vvvv)
-            - 0.5 * einsum('klab,klij->ijab', td2, hf.oooo)
-            + einsum('jklabc,klic->ijab', tt2, hf.ooov).antisymmetrise(0, 1)
-            + einsum('ijkbcd,kacd->ijab', tt2, hf.ovvv).antisymmetrise(2, 3)
-            - 0.25 * einsum('ijac,bc->ijab', t2, t2eri_vv)
-            - 0.25 * einsum('ijad,bd->ijab', t2, t2eri_vv)
-            + 0.25 * einsum('ijbc,ac->ijab', t2, t2eri_vv)
-            + 0.25 * einsum('ijbd,ad->ijab', t2, t2eri_vv)
-            + 0.25 * einsum('ijcd,klab,klcd->ijab', t2, t2, hf.oovv)
-            - 0.25 * einsum('ikab,jk->ijab', t2, t2eri_oo)
-            + 0.25 * einsum('ikac,jkbc->ijab', t2, t2eri_oovv)
-            + 0.25 * einsum('ikad,jkbd->ijab', t2, t2eri_oovv)
-            - 0.25 * einsum('ikbc,jkac->ijab', t2, t2eri_oovv)
-            - 0.25 * einsum('ikbd,jkad->ijab', t2, t2eri_oovv)
-            + 0.25 * einsum('il,jlab->ijab', t2eri_oo, t2)
-            - 0.25 * einsum('ilab,jl->ijab', t2, t2eri_oo)
-            + 0.25 * einsum('ilac,jlbc->ijab', t2, t2eri_oovv)
-            + 0.25 * einsum('ilad,jlbd->ijab', t2, t2eri_oovv)
-            - 0.25 * einsum('ilbc,jlac->ijab', t2, t2eri_oovv)
-            - 0.25 * einsum('ilbd,jlad->ijab', t2, t2eri_oovv)
-            + 0.25 * einsum('ik,jkab->ijab', t2eri_oo, t2)
-        )
-        return amp / denom
-=======
     def tt2(self, space: str):
         """Return the MP2 triples amplitude."""
         if space != b.ooovvv:
@@ -268,7 +181,6 @@
                             einsum('klcd,ijcd->ijkl', hf.oovv, t2_1))
         ).antisymmetrise(0, 1).antisymmetrise(2, 3)
         return ampl / denom
->>>>>>> 360190bd
 
     @cached_member_function
     def t2eri(self, space, contraction):
@@ -349,31 +261,6 @@
     @cached_property
     @timed_member_call(timer="timer")
     def mp3_diffdm(self):
-<<<<<<< HEAD
-        """
-        Return the MP3 difference density in the MO basis. mp2_diffdm is included
-        """
-        t2 = self.t2(b.oovv)
-        td2 = self.td2(b.oovv)
-        ts3 = self.ts3(b.ov)
-        tt2 = self.tt2(b.ooovvv)
-        p0 = self.mp2_diffdm
-        ret = self.mp2_diffdm
-
-        ret.oo = p0.oo - 0.5 * (
-            + einsum('jkab,ikab->ij', t2, td2)
-            + einsum('jkab,ikab->ij', td2, t2)
-        )
-        ret.ov = p0.ov + (
-            + ts3
-            - einsum('jb,ijab->ia', p0.ov, t2)
-            - 0.25 * einsum('jkbc,ijkabc->ia', t2, tt2)
-        )
-        ret.vv = p0.vv + 0.5 * (
-            + einsum('ijac,ijbc->ab', td2, t2)
-            + einsum('ijac,ijbc->ab', t2, td2)
-        )
-=======
         """Return the MP3 difference density in the MO basis, i.e, the
            2nd and 3rd order contribution to the MP density matrx."""
         if self.has_core_occupied_space:
@@ -416,7 +303,6 @@
             + 1.0 * einsum('ijac,ijbc->ab', self.t2oo, td2).symmetrise()
         )
         ret.reference_state = self.reference_state
->>>>>>> 360190bd
         return evaluate(ret)
 
     def density(self, level=2):
@@ -534,18 +420,10 @@
 
     @cached_property
     def mp3_dipole_moment(self):
-<<<<<<< HEAD
-        # MP2_diffdm is included in mp3corr
-        refstate = self.reference_state
-        dipole_integrals = refstate.operators.electric_dipole
-        mp3corr = -np.array([product_trace(comp, self.mp3_diffdm)
-                            for comp in dipole_integrals])
-=======
         refstate = self.reference_state
         dipole_integrals = refstate.operators.electric_dipole
         mp3corr = -np.array([product_trace(comp, self.mp3_diffdm)
                              for comp in dipole_integrals])
->>>>>>> 360190bd
         return refstate.dipole_moment + mp3corr
 
 
