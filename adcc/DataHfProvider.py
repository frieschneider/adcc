--- conflicted
+++ resolved
@@ -203,41 +203,6 @@
                                  + str((3, nb, nb)) + " not "
                                  + str(mmp["elec_1"].shape))
             opprov.electric_dipole = np.asarray(mmp["elec_1"])
-<<<<<<< HEAD
-        if "elec_2" in mmp:
-            def get_integral_quad(gauge_origin):
-                integral_string = "elec_2"
-                if gauge_origin != 'origin':
-                    integral_string = f'{integral_string}_{gauge_origin}'
-                return np.asarray(mmp[integral_string])
-            if mmp["elec_2"].shape != (9, nb, nb):
-                raise ValueError("multipoles/elec_2 is expected to have "
-                                 "shape " + str((9, nb, nb)) + " not "
-                                 + str(mmp["elec_2"].shape))
-            opprov.electric_quadrupole = get_integral_quad
-        magm = data.get("magnetic_moments", {})
-        if "mag_1" in magm:
-            def get_integral_magm(gauge_origin):
-                integral_string = "mag_1"
-                if gauge_origin != 'origin':
-                    integral_string = f'{integral_string}_{gauge_origin}'
-                return np.asarray(magm[integral_string])
-            if magm["mag_1"].shape != (3, nb, nb):
-                raise ValueError("magnetic_moments/mag_1 is expected to have "
-                                 "shape " + str((3, nb, nb)) + " not "
-                                 + str(magm["mag_1"].shape))
-            opprov.magnetic_dipole = get_integral_magm
-        derivs = data.get("derivatives", {})
-        if "nabla" in derivs:
-            def get_integral_deriv(gauge_origin):
-                return np.asarray(derivs["nabla"])
-            if derivs["nabla"].shape != (3, nb, nb):
-                raise ValueError("derivatives/nabla is expected to "
-                                 "have shape "
-                                 + str((3, nb, nb)) + " not "
-                                 + str(derivs["nabla"].shape))
-            opprov.nabla = get_integral_deriv
-=======
         if "elec_2_origin" in mmp:
             def get_integral_elquad(gauge_origin):
                 return np.asarray(mmp[f"elec_2_{gauge_origin}"])
@@ -263,7 +228,6 @@
                                  + str(derivs["elec_vel_1"].shape))
             opprov.electric_dipole_velocity = np.asarray(derivs["elec_vel_1"])
 
->>>>>>> 279b2a45
         self.operator_integral_provider = opprov
 
     #
