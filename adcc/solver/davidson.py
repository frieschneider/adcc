#!/usr/bin/env python3
## vi: tabstop=4 shiftwidth=4 softtabstop=4 expandtab
## ---------------------------------------------------------------------
##
## Copyright (C) 2018 by the adcc authors
##
## This file is part of adcc.
##
## adcc is free software: you can redistribute it and/or modify
## it under the terms of the GNU General Public License as published
## by the Free Software Foundation, either version 3 of the License, or
## (at your option) any later version.
##
## adcc is distributed in the hope that it will be useful,
## but WITHOUT ANY WARRANTY; without even the implied warranty of
## MERCHANTABILITY or FITNESS FOR A PARTICULAR PURPOSE.  See the
## GNU General Public License for more details.
##
## You should have received a copy of the GNU General Public License
## along with adcc. If not, see <http://www.gnu.org/licenses/>.
##
## ---------------------------------------------------------------------
import sys
import warnings
import numpy as np
import scipy.linalg as la
import scipy.sparse.linalg as sla

from adcc import evaluate, lincomb
from adcc.AdcMatrix import AdcMatrixlike
from adcc.AmplitudeVector import AmplitudeVector

from .common import select_eigenpairs
from .preconditioner import JacobiPreconditioner
from .SolverStateBase import EigenSolverStateBase
from .explicit_symmetrisation import IndexSymmetrisation


class DavidsonState(EigenSolverStateBase):
    def __init__(self, matrix, guesses):
        super().__init__(matrix)
        self.residuals = None                   # Current residuals
        self.subspace_vectors = guesses.copy()  # Current subspace vectors
        self.algorithm = "davidson"


def default_print(state, identifier, file=sys.stdout):
    """
    A default print function for the davidson callback
    """
    from adcc.timings import strtime, strtime_short

    # TODO Use colour!

    if identifier == "start" and state.n_iter == 0:
        print("Niter n_ss  max_residual  time  Ritz values",
              file=file)
    elif identifier == "next_iter":
        time_iter = state.timer.current("iteration")
        fmt = "{n_iter:3d}  {ss_size:4d}  {residual:12.5g}  {tstr:5s}"
        print(fmt.format(n_iter=state.n_iter, tstr=strtime_short(time_iter),
                         ss_size=len(state.subspace_vectors),
                         residual=np.max(state.residual_norms)),
              "", state.eigenvalues[:7], file=file)
        if hasattr(state, "subspace_orthogonality"):
            print(33 * " " + "nonorth: {:5.3g}"
                  "".format(state.subspace_orthogonality))
    elif identifier == "is_converged":
        soltime = state.timer.total("iteration")
        print("=== Converged ===", file=file)
        print("    Number of matrix applies:   ", state.n_applies, file=file)
        print("    Total solver time:          ", strtime(soltime), file=file)
    elif identifier == "restart":
        print("=== Restart ===", file=file)


# TODO This function should be merged with eigsh
def davidson_iterations(matrix, state, max_subspace, max_iter, n_ep, n_block,
                        is_converged, which, callback=None, preconditioner=None,
                        preconditioning_method="Davidson", debug_checks=False,
                        residual_min_norm=None, explicit_symmetrisation=None):
    """Drive the davidson iterations

    Parameters
    ----------
    matrix
        Matrix to diagonalise
    state
        DavidsonState containing the eigenvector guess
    max_subspace : int
        Maximal subspace size
    max_iter : int
        Maximal number of iterations
    n_ep : int
        Number of eigenpairs to be computed
    n_block : int
        Davidson block size: the number of vectors that are added to the subspace
        in each iteration
    is_converged
        Function to test for convergence
    callback : callable, optional
        Callback to run after each iteration
    which : str, optional
        Which eigenvectors to converge to. Needs to be chosen such that
        it agrees with the selected preconditioner.
    preconditioner
        Preconditioner (type or instance)
    preconditioning_method : str, optional
        Precondititoning method. Valid values are "Davidson"
        or "Sleijpen-van-der-Vorst"
    debug_checks : bool, optional
        Enable some potentially costly debug checks
        (Loss of orthogonality etc.)
    residual_min_norm : float or NoneType, optional
        Minimal norm a residual needs to have in order to be accepted as
        a new subspace vector
        (defaults to 2 * len(matrix) * machine_expsilon)
    explicit_symmetrisation
        Explicit symmetrisation to apply to new subspace vectors before
        adding them to the subspace. Allows to correct for loss of index
        or spin symmetries (type or instance)
    """
    if preconditioning_method not in ["Davidson", "Sleijpen-van-der-Vorst"]:
        raise ValueError("Only 'Davidson' and 'Sleijpen-van-der-Vorst' "
                         "are valid preconditioner methods")
    if preconditioning_method == "Sleijpen-van-der-Vorst":
        raise NotImplementedError("Sleijpen-van-der-Vorst preconditioning "
                                  "not yet implemented.")

    if callback is None:
        def callback(state, identifier):
            pass

    # The problem size
    n_problem = matrix.shape[1]

    # The current subspace size == Number of guesses
    n_ss_vec = len(state.subspace_vectors)

    # Sanity checks for block size
    assert n_block >= n_ep and n_block <= n_ss_vec

    # The current subspace
    SS = state.subspace_vectors

    # The matrix A projected into the subspace
    # as a continuous array. Only the view
    # Ass[:n_ss_vec, :n_ss_vec] contains valid data.
    Ass_cont = np.empty((max_subspace, max_subspace))

    eps = np.finfo(float).eps
    if residual_min_norm is None:
        residual_min_norm = 2 * n_problem * eps

    callback(state, "start")
    state.timer.restart("iteration")

    with state.timer.record("projection"):
        # Initial application of A to the subspace
        Ax = evaluate(matrix @ SS)
        state.n_applies += n_ss_vec

    # Get the worksize view for the first iteration
    Ass = Ass_cont[:n_ss_vec, :n_ss_vec]

<<<<<<< HEAD
    # Initiall projection of Ax onto the subspace exploiting the hermiticity
=======
    # Initial projection of Ax onto the subspace exploiting the hermiticity
>>>>>>> 279b2a45
    with state.timer.record("projection"):
        for i in range(n_ss_vec):
            for j in range(i, n_ss_vec):
                Ass[i, j] = SS[i] @ Ax[j]
                if i != j:
                    Ass[j, i] = Ass[i, j]

    while state.n_iter < max_iter:
        state.n_iter += 1

        assert len(SS) >= n_block
        assert len(SS) <= max_subspace

        # Compute the which(== largest, smallest, ...) eigenpair of Ass
        # and the associated ritz vector as well as residual
        with state.timer.record("rayleigh_ritz"):
            if Ass.shape == (n_block, n_block):
                rvals, rvecs = la.eigh(Ass)  # Do a full diagonalisation
            else:
                # TODO Maybe play with precision a little here
                # TODO Maybe use previous vectors somehow
                v0 = None
                rvals, rvecs = sla.eigsh(Ass, k=n_block, which=which, v0=v0)

        with state.timer.record("residuals"):
            # Form residuals, A * SS * v - λ * SS * v = Ax * v + SS * (-λ*v)
            def form_residual(rval, rvec):
                coefficients = np.hstack((rvec, -rval * rvec))
                return lincomb(coefficients, Ax + SS, evaluate=True)
            residuals = [form_residual(rvals[i], v)
                         for i, v in enumerate(np.transpose(rvecs))]
            assert len(residuals) == n_block

            # Update the state's eigenpairs and residuals
            epair_mask = select_eigenpairs(rvals, n_ep, which)
            state.eigenvalues = rvals[epair_mask]
            state.residuals = [residuals[i] for i in epair_mask]
            state.residual_norms = np.array([np.sqrt(r @ r)
                                             for r in state.residuals])

        callback(state, "next_iter")
        state.timer.restart("iteration")
        if is_converged(state):
            # Build the eigenvectors we desire from the subspace vectors:
            state.eigenvectors = [lincomb(v, SS, evaluate=True)
                                  for i, v in enumerate(np.transpose(rvecs))
                                  if i in epair_mask]

            state.converged = True
            callback(state, "is_converged")
            state.timer.stop("iteration")
            return state

        if state.n_iter == max_iter:
            warnings.warn(la.LinAlgWarning(
                f"Maximum number of iterations (== {max_iter}) "
                "reached in davidson procedure."))
            state.eigenvectors = [lincomb(v, SS, evaluate=True)
                                  for i, v in enumerate(np.transpose(rvecs))
                                  if i in epair_mask]
            state.timer.stop("iteration")
            state.converged = False
            return state

        if n_ss_vec + n_block > max_subspace:
            callback(state, "restart")
            with state.timer.record("projection"):
                # The addition of the preconditioned vectors goes beyond max.
                # subspace size => Collapse first, ie keep current Ritz vectors
                # as new subspace
                SS = [lincomb(v, SS, evaluate=True) for v in np.transpose(rvecs)]
                state.subspace_vectors = SS
                Ax = [lincomb(v, Ax, evaluate=True) for v in np.transpose(rvecs)]
                n_ss_vec = len(SS)

                # Update projection of ADC matrix A onto subspace
                Ass = Ass_cont[:n_ss_vec, :n_ss_vec]
                for i in range(n_ss_vec):
                    for j in range(i, n_ss_vec):
                        Ass[i, j] = SS[i] @ Ax[j]
                        if i != j:
                            Ass[j, i] = Ass[i, j]
            # continue to add residuals to space

        with state.timer.record("preconditioner"):
            if preconditioner:
                if hasattr(preconditioner, "update_shifts"):
                    # Epsilon factor to make sure that 1 / (shift - diagonal)
                    # does not become ill-conditioned as soon as the shift
                    # approaches the actual diagonal values (which are the
                    # eigenvalues for the ADC(2) doubles part if the coupling
                    # block are absent)
                    rvals_eps = 1e-6
                    preconditioner.update_shifts(rvals - rvals_eps)

                preconds = evaluate(preconditioner @ residuals)
            else:
                preconds = residuals

            # Explicitly symmetrise the new vectors if requested
            if explicit_symmetrisation:
                explicit_symmetrisation.symmetrise(preconds)

        # Project the components of the preconditioned vectors away
        # which are already contained in the subspace.
        # Then add those, which have a significant norm to the subspace.
        with state.timer.record("orthogonalisation"):
            n_ss_added = 0
            for i in range(n_block):
                pvec = preconds[i]
                # Project out the components of the current subspace using
                # conventional Gram-Schmidt (CGS) procedure.
                # That is form (1 - SS * SS^T) * pvec = pvec + SS * (-SS^T * pvec)
                coefficients = np.hstack(([1], -(pvec @ SS)))
                pvec = lincomb(coefficients, [pvec] + SS, evaluate=True)
                pnorm = np.sqrt(pvec @ pvec)
                if pnorm < residual_min_norm:
                    continue
                # Perform reorthogonalisation if loss of orthogonality is
                # detected; this comes at the expense of computing n_ss_vec
                # additional scalar products but avoids linear dependence
                # within the subspace.
                with state.timer.record("reorthogonalisation"):
                    ss_overlap = np.array(pvec @ SS)
                    max_ortho_loss = np.max(np.abs(ss_overlap)) / pnorm
                    if max_ortho_loss > n_problem * eps:
                        # Update pvec by instance reorthogonalised against SS
                        # using a second CGS. Also update pnorm.
                        coefficients = np.hstack(([1], -ss_overlap))
                        pvec = lincomb(coefficients, [pvec] + SS, evaluate=True)
                        pnorm = np.sqrt(pvec @ pvec)
                        state.reortho_triggers.append(max_ortho_loss)
                if pnorm >= residual_min_norm:
                    # Extend the subspace
                    SS.append(evaluate(pvec / pnorm))
                    n_ss_added += 1
                    n_ss_vec = len(SS)

            if debug_checks:
                orth = np.array([[SS[i] @ SS[j] for i in range(n_ss_vec)]
                                 for j in range(n_ss_vec)])
                orth -= np.eye(n_ss_vec)
                state.subspace_orthogonality = np.max(np.abs(orth))
                if state.subspace_orthogonality > n_problem * eps:
                    warnings.warn(la.LinAlgWarning(
                        "Subspace in Davidson has lost orthogonality. "
                        "Max. deviation from orthogonality is {:.4E}. "
                        "Expect inaccurate results.".format(
                            state.subspace_orthogonality)
                    ))

        if n_ss_added == 0:
            state.timer.stop("iteration")
            state.converged = False
            state.eigenvectors = [lincomb(v, SS, evaluate=True)
                                  for i, v in enumerate(np.transpose(rvecs))
                                  if i in epair_mask]
            warnings.warn(la.LinAlgWarning(
                "Davidson procedure could not generate any further vectors for "
                "the subspace. Iteration cannot be continued like this and will "
                "be aborted without convergence. Try a different guess."))
            return state

        # Matrix applies for the new vectors
        with state.timer.record("projection"):
            Ax.extend(matrix @ SS[-n_ss_added:])
            state.n_applies += n_ss_added

        # Update the worksize view for the next iteration
        Ass = Ass_cont[:n_ss_vec, :n_ss_vec]

        # Project Ax onto the subspace, keeping in mind
        # that the values Ass[:-n_ss_added, :-n_ss_added] are already valid,
        # since they have been computed in the previous iterations already.
        with state.timer.record("projection"):
            for i in range(n_ss_vec - n_ss_added, n_ss_vec):
                for j in range(i + 1):
                    Ass[i, j] = SS[i] @ Ax[j]
                    if i != j:
                        Ass[j, i] = Ass[i, j]


def eigsh(matrix, guesses, n_ep=None, n_block=None, max_subspace=None,
          conv_tol=1e-9, which="SA", max_iter=70,
          callback=None, preconditioner=None,
          preconditioning_method="Davidson", debug_checks=False,
          residual_min_norm=None, explicit_symmetrisation=IndexSymmetrisation):
    """Davidson eigensolver for ADC problems

    Parameters
    ----------
    matrix
        ADC matrix instance
    guesses : list
        Guess vectors (fixes also the Davidson block size)
    n_ep : int or NoneType, optional
        Number of eigenpairs to be computed
    n_block : int or NoneType, optional
        The solver block size: the number of vectors that are added to the subspace
        in each iteration
    max_subspace : int or NoneType, optional
        Maximal subspace size
    conv_tol : float, optional
        Convergence tolerance on the l2 norm of residuals to consider
        them converged
    which : str, optional
        Which eigenvectors to converge to (e.g. LM, LA, SM, SA)
    max_iter : int, optional
        Maximal number of iterations
    callback : callable, optional
        Callback to run after each iteration
    preconditioner
        Preconditioner (type or instance)
    preconditioning_method : str, optional
        Precondititoning method. Valid values are "Davidson"
        or "Sleijpen-van-der-Vorst"
    explicit_symmetrisation
        Explicit symmetrisation to apply to new subspace vectors before
        adding them to the subspace. Allows to correct for loss of index
        or spin symmetries (type or instance)
    debug_checks : bool, optional
        Enable some potentially costly debug checks
        (Loss of orthogonality etc.)
    residual_min_norm : float or NoneType, optional
        Minimal norm a residual needs to have in order to be accepted as
        a new subspace vector
        (defaults to 2 * len(matrix) * machine_expsilon)
    """
    if not isinstance(matrix, AdcMatrixlike):
        raise TypeError("matrix is not of type AdcMatrixlike")
    for guess in guesses:
        if not isinstance(guess, AmplitudeVector):
            raise TypeError("One of the guesses is not of type AmplitudeVector")

    if preconditioner is not None and isinstance(preconditioner, type):
        preconditioner = preconditioner(matrix)

    if explicit_symmetrisation is not None and \
            isinstance(explicit_symmetrisation, type):
        explicit_symmetrisation = explicit_symmetrisation(matrix)

    if n_ep is None:
        n_ep = len(guesses)
    elif n_ep > len(guesses):
        raise ValueError(f"n_ep (= {n_ep}) cannot exceed the number of guess "
                         f"vectors (= {len(guesses)}).")

    if n_block is None:
        n_block = n_ep
    elif n_block < n_ep:
        raise ValueError(f"n_block (= {n_block}) cannot be smaller than the number "
                         f"of states requested (= {n_ep}).")
    elif n_block > len(guesses):
        raise ValueError(f"n_block (= {n_block}) cannot exceed the number of guess "
                         f"vectors (= {len(guesses)}).")

    if not max_subspace:
        # TODO Arnoldi uses this:
        # max_subspace = max(2 * n_ep + 1, 20)
        max_subspace = max(6 * n_ep, 20, 5 * len(guesses))
    elif max_subspace < 2 * n_block:
        raise ValueError(f"max_subspace (= {max_subspace}) needs to be at least "
                         f"twice as large as n_block (n_block = {n_block}).")
    elif max_subspace < len(guesses):
        raise ValueError(f"max_subspace (= {max_subspace}) cannot be smaller than "
                         f"the number of guess vectors (= {len(guesses)}).")

    def convergence_test(state):
        state.residuals_converged = state.residual_norms < conv_tol
        state.converged = np.all(state.residuals_converged)
        return state.converged

    if conv_tol < matrix.shape[1] * np.finfo(float).eps:
        warnings.warn(la.LinAlgWarning(
            "Convergence tolerance (== {:5.2g}) lower than "
            "estimated maximal numerical accuracy (== {:5.2g}). "
            "Convergence might be hard to achieve."
            "".format(conv_tol, matrix.shape[1] * np.finfo(float).eps)
        ))

    state = DavidsonState(matrix, guesses)
    davidson_iterations(matrix, state, max_subspace, max_iter,
                        n_ep=n_ep, n_block=n_block, is_converged=convergence_test,
                        callback=callback, which=which,
                        preconditioner=preconditioner,
                        preconditioning_method=preconditioning_method,
                        debug_checks=debug_checks,
                        residual_min_norm=residual_min_norm,
                        explicit_symmetrisation=explicit_symmetrisation)
    return state


def jacobi_davidson(*args, **kwargs):
    return eigsh(*args, preconditioner=JacobiPreconditioner,
                 preconditioning_method="Davidson", **kwargs)


def davidson(*args, **kwargs):
    return eigsh(*args, preconditioner=None, **kwargs)<|MERGE_RESOLUTION|>--- conflicted
+++ resolved
@@ -163,11 +163,7 @@
     # Get the worksize view for the first iteration
     Ass = Ass_cont[:n_ss_vec, :n_ss_vec]
 
-<<<<<<< HEAD
-    # Initiall projection of Ax onto the subspace exploiting the hermiticity
-=======
     # Initial projection of Ax onto the subspace exploiting the hermiticity
->>>>>>> 279b2a45
     with state.timer.record("projection"):
         for i in range(n_ss_vec):
             for j in range(i, n_ss_vec):
