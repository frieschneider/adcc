--- conflicted
+++ resolved
@@ -50,12 +50,6 @@
 
     @property
     def magnetic_dipole(self):
-<<<<<<< HEAD
-        def gauge_dependent_integrals(gauge_origin):
-            # TODO: Gauge origin?
-            if gauge_origin != [0.0, 0.0, 0.0] and gauge_origin != "origin":
-                raise NotImplementedError('Only [0.0, 0.0, 0.0] can be selected as'
-=======
         """
         The imaginary part of the integral is returned.
         -0.5 * sum_i r_i x p_i
@@ -64,24 +58,11 @@
             # TODO: Gauge origin?
             if gauge_origin != (0.0, 0.0, 0.0) and gauge_origin != "origin":
                 raise NotImplementedError('Only (0.0, 0.0, 0.0) can be selected as'
->>>>>>> 279b2a45
                                           ' gauge origin.')
             return [
                 0.5 * np.asarray(comp)
                 for comp in self.mints.ao_angular_momentum()
             ]
-<<<<<<< HEAD
-        return gauge_dependent_integrals
-
-    @cached_property
-    def nabla(self):
-        def gauge_dependent_integrals(gauge_origin):
-            if gauge_origin != [0.0, 0.0, 0.0] and gauge_origin != "origin":
-                raise NotImplementedError('Only [0.0, 0.0, 0.0] can be selected as'
-                                          ' gauge origin.')
-            return [-1.0 * np.asarray(comp) for comp in self.mints.ao_nabla()]
-        return gauge_dependent_integrals
-=======
         return g_origin_dep_ints_mag_dip
 
     @cached_property
@@ -91,7 +72,6 @@
         -sum_i p_i
         """
         return [-1.0 * np.asarray(comp) for comp in self.mints.ao_nabla()]
->>>>>>> 279b2a45
 
     @property
     def pe_induction_elec(self):
@@ -236,11 +216,7 @@
     def get_n_bas(self):
         return self.wfn.basisset().nbf()
 
-<<<<<<< HEAD
-    def get_nuclear_multipole(self, order, gauge_origin=[0, 0, 0]):
-=======
     def get_nuclear_multipole(self, order, gauge_origin=(0, 0, 0)):
->>>>>>> 279b2a45
         molecule = self.wfn.molecule()
         if order == 0:
             # The function interface needs to be a np.array on return
@@ -252,13 +228,8 @@
         else:
             raise NotImplementedError("get_nuclear_multipole with order > 1")
 
-<<<<<<< HEAD
-    def get_gauge_origin(self, gauge_origin):
-        raise NotImplementedError("get_gauge_origin not implemented.")
-=======
     def transform_gauge_origin_to_xyz(self, gauge_origin):
         raise NotImplementedError("transform_gauge_origin_to_xyz not implemented.")
->>>>>>> 279b2a45
 
     def fill_orbcoeff_fb(self, out):
         mo_coeff_a = np.asarray(self.wfn.Ca())
