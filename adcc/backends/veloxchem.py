#!/usr/bin/env python3
## vi: tabstop=4 shiftwidth=4 softtabstop=4 expandtab
## ---------------------------------------------------------------------
##
## Copyright (C) 2019 by the adcc authors
##
## This file is part of adcc.
##
## adcc is free software: you can redistribute it and/or modify
## it under the terms of the GNU General Public License as published
## by the Free Software Foundation, either version 3 of the License, or
## (at your option) any later version.
##
## adcc is distributed in the hope that it will be useful,
## but WITHOUT ANY WARRANTY; without even the implied warranty of
## MERCHANTABILITY or FITNESS FOR A PARTICULAR PURPOSE.  See the
## GNU General Public License for more details.
##
## You should have received a copy of the GNU General Public License
## along with adcc. If not, see <http://www.gnu.org/licenses/>.
##
## ---------------------------------------------------------------------
import os
import tempfile
import numpy as np
import warnings

from mpi4py import MPI
from libadcc import HartreeFockProvider
from adcc.misc import cached_property

import veloxchem as vlx

from .EriBuilder import EriBuilder
from ..exceptions import InvalidReference
from ..ExcitedStates import EnergyCorrection

from veloxchem.mpitask import MpiTask
from veloxchem.veloxchemlib import (AngularMomentumIntegralsDriver,
                                    LinearMomentumIntegralsDriver)


class VeloxChemOperatorIntegralProvider:
    def __init__(self, scfdrv):
        self.scfdrv = scfdrv
        self.backend = "veloxchem"
        warnings.warn("Gauge origin selection not available "
                      f"in {self.backend}. "
                      "The gauge origin is selected as [0, 0, 0].")

    @cached_property
    def electric_dipole(self):
        """-sum_i r_i"""
        task = self.scfdrv.task
        dipole_drv = vlx.ElectricDipoleIntegralsDriver(task.mpi_comm)
        # define the origin for electric dipole integrals
        dipole_drv.origin = tuple(np.zeros(3))
        dipole_mats = dipole_drv.compute(task.molecule, task.ao_basis)
        return [-1.0 * dipole_mats.x_to_numpy(), -1.0 * dipole_mats.y_to_numpy(),
                -1.0 * dipole_mats.z_to_numpy()]

    @cached_property
    def magnetic_dipole(self):
<<<<<<< HEAD
        def gauge_dependent_integrals(gauge_origin):
            # TODO: Gauge origin?
            if gauge_origin != [0.0, 0.0, 0.0] and gauge_origin != "origin":
                raise NotImplementedError('Only [0.0, 0.0, 0.0] can be selected as'
                                          ' gauge origin.')
            task = self.scfdrv.task
            angmom_drv = AngularMomentumIntegralsDriver(task.mpi_comm)
            angmom_mats = angmom_drv.compute(task.molecule, task.ao_basis)
            return (0.5 * angmom_mats.x_to_numpy(), 0.5 * angmom_mats.y_to_numpy(),
                    0.5 * angmom_mats.z_to_numpy())
        return gauge_dependent_integrals

    @cached_property
    def nabla(self):
        def gauge_dependent_integrals(gauge_origin):
            # TODO: Gauge origin?
            if gauge_origin != [0.0, 0.0, 0.0] and gauge_origin != "origin":
                raise NotImplementedError('Only [0.0, 0.0, 0.0] can be selected as'
                                          ' gauge origin.')
            task = self.scfdrv.task
            linmom_drv = LinearMomentumIntegralsDriver(task.mpi_comm)
            linmom_mats = linmom_drv.compute(task.molecule, task.ao_basis)
            return (-1.0 * linmom_mats.x_to_numpy(),
                    -1.0 * linmom_mats.y_to_numpy(),
                    -1.0 * linmom_mats.z_to_numpy())
        return gauge_dependent_integrals
=======
        """
        The imaginary part of the integral is returned.
        -0.5 * sum_i r_i x p_i
        """
        def g_origin_dep_ints_mag_dip(gauge_origin="origin"):
            gauge_origin = _transform_gauge_origin_to_xyz(self.scfdrv, gauge_origin)
            task = self.scfdrv.task
            angmom_drv = AngularMomentumIntegralsDriver(task.mpi_comm)
            angmom_drv.origin = tuple(gauge_origin)
            angmom_mats = angmom_drv.compute(task.molecule, task.ao_basis)
            return (0.5 * angmom_mats.x_to_numpy(), 0.5 * angmom_mats.y_to_numpy(),
                    0.5 * angmom_mats.z_to_numpy())
        return g_origin_dep_ints_mag_dip

    @cached_property
    def electric_dipole_velocity(self):
        """
        The imaginary part of the integral is returned.
        -sum_i p_i
        """
        task = self.scfdrv.task
        linmom_drv = LinearMomentumIntegralsDriver(task.mpi_comm)
        linmom_mats = linmom_drv.compute(task.molecule, task.ao_basis)
        return (-1.0 * linmom_mats.x_to_numpy(),
                -1.0 * linmom_mats.y_to_numpy(),
                -1.0 * linmom_mats.z_to_numpy())
>>>>>>> 279b2a45


class VeloxChemEriBuilder(EriBuilder):
    def __init__(self, task, mol_orbs, n_orbs, n_orbs_alpha, n_alpha,
                 n_beta, restricted):
        self.moints_drv = vlx.MOIntegralsDriver(task.mpi_comm, task.ostream)
        self.compute_args = (task.molecule, task.ao_basis, mol_orbs)
        super().__init__(n_orbs, n_orbs_alpha, n_alpha, n_beta, restricted)

    def compute_mo_eri(self, blocks, spins):
        eri = self.moints_drv.compute_in_memory(*self.compute_args,
                                                moints_name="chem_" + blocks,
                                                moints_spin=spins)
        return eri


class VeloxChemHFProvider(HartreeFockProvider):
    """
        This implementation is valid for RHF and UHF
    """
    def __init__(self, scfdrv):
        # Do not forget the next line,
        # otherwise weird errors result
        super().__init__()

        self.scfdrv = scfdrv
        self.mol_orbs = self.scfdrv.mol_orbs
        self.molecule = self.scfdrv.task.molecule
        self.ao_basis = self.scfdrv.task.ao_basis
        self.mpi_comm = self.scfdrv.task.mpi_comm
        self.ostream = self.scfdrv.task.ostream
        n_alpha = self.molecule.number_of_alpha_electrons()
        n_beta = self.molecule.number_of_beta_electrons()
        self.eri_builder = VeloxChemEriBuilder(
            self.scfdrv.task, self.mol_orbs, self.n_orbs, self.n_orbs_alpha,
            n_alpha, n_beta, self.restricted
        )

        self.operator_integral_provider = VeloxChemOperatorIntegralProvider(
            self.scfdrv
        )

    def pe_energy(self, dm, elec_only=True):
        e_pe, _ = self.scfdrv.pe_drv.get_pe_contribution(dm.to_ndarray(),
                                                         elec_only=elec_only)
        return e_pe

    @property
    def excitation_energy_corrections(self):
        ret = []
        if hasattr(self.scfdrv, "pe_drv"):
            ptlr = EnergyCorrection(
                "pe_ptlr_correction",
                lambda view: 2.0 * self.pe_energy(view.transition_dm_ao,
                                                  elec_only=True)
            )
            ptss = EnergyCorrection(
                "pe_ptss_correction",
                lambda view: self.pe_energy(view.state_diffdm_ao,
                                            elec_only=True)
            )
            ret.extend([ptlr, ptss])
        return {ec.name: ec for ec in ret}

    def get_backend(self):
        return "veloxchem"

    def get_conv_tol(self):
        return self.scfdrv.conv_thresh

    def get_restricted(self):
        if isinstance(self.scfdrv, vlx.scfrestdriver.ScfRestrictedDriver):
            restricted = True
        else:
            restricted = False
        return restricted

    def get_energy_scf(self):
        return self.scfdrv.get_scf_energy()

    def get_spin_multiplicity(self):
        return self.molecule.get_multiplicity()

    def get_n_orbs_alpha(self):
        return self.mol_orbs.alpha_to_numpy().shape[1]

    def get_n_bas(self):
        return self.mol_orbs.number_aos()

<<<<<<< HEAD
    def get_nuclear_multipole(self, order, gauge_origin=[0, 0, 0]):
=======
    def get_nuclear_multipole(self, order, gauge_origin=(0, 0, 0)):
>>>>>>> 279b2a45
        mol = self.scfdrv.task.molecule
        nuc_charges = mol.elem_ids_to_numpy()
        if order == 0:
            # The function interface needs to be a np.array on return
            return np.array([np.sum(nuc_charges)])
        elif order == 1:
            coords = np.vstack(
                (mol.x_to_numpy(), mol.y_to_numpy(), mol.z_to_numpy())
            ).transpose()
            return np.einsum('i,ix->x', nuc_charges, coords)
        elif order == 2:
            coords = mol.get_coordinates_in_bohr() - gauge_origin
            r_r = np.einsum("ij,ik->ijk", coords, coords)
            res = np.einsum("i,ijk->jk", nuc_charges, r_r)
            res = [res[0, 0], res[0, 1], res[0, 2], res[1, 1], res[1, 2], res[2, 2]]
            return np.array(res)
        else:
            raise NotImplementedError("get_nuclear_multipole with order > 2")

    def transform_gauge_origin_to_xyz(self, gauge_origin):
        return _transform_gauge_origin_to_xyz(self.scfdrv, gauge_origin)

    def get_gauge_origin(self, gauge_origin):
        raise NotImplementedError("get_gauge_origin not implemented.")

    def fill_occupation_f(self, out):
        n_mo = self.mol_orbs.number_mos()
        occ_a = self.molecule.get_aufbau_alpha_occupation(n_mo)
        occ_b = self.molecule.get_aufbau_beta_occupation(n_mo)
        out[:] = np.hstack((occ_a, occ_b))

    def fill_orbcoeff_fb(self, out):
        mo_coeff_a = self.mol_orbs.alpha_to_numpy()
        mo_coeff_b = self.mol_orbs.beta_to_numpy()
        out[:] = np.transpose(
            np.hstack((mo_coeff_a, mo_coeff_b))
        )

    def fill_orben_f(self, out):
        orben_a = self.mol_orbs.ea_to_numpy()
        orben_b = self.mol_orbs.eb_to_numpy()
        out[:] = np.hstack((orben_a, orben_b))

    def fill_fock_ff(self, slices, out):
        diagonal = np.empty(self.n_orbs)
        self.fill_orben_f(diagonal)
        out[:] = np.diag(diagonal)[slices]

    def fill_eri_ffff(self, slices, out):
        self.eri_builder.fill_slice_symm(slices, out)

    def fill_eri_phys_asym_ffff(self, slices, out):
        raise NotImplementedError("fill_eri_phys_asym_ffff not implemented.")

    def has_eri_phys_asym_ffff(self):
        return False

    def flush_cache(self):
        self.eri_builder.flush_cache()


def import_scf(scfdrv):
    # TODO The error messages in here could be a little more informative

    if not hasattr(scfdrv, "task"):
        raise InvalidReference("Please attach the VeloxChem task to "
                               "the VeloxChem SCF driver")

    if not scfdrv.is_converged:
        raise InvalidReference("Cannot start an adc calculation on top "
                               "of an SCF, which is not converged.")

    provider = VeloxChemHFProvider(scfdrv)
    return provider


def run_hf(xyz, basis, charge=0, multiplicity=1, conv_tol=None, conv_tol_grad=1e-9,
           max_iter=150, pe_options=None):
    basis_remap = {
        "sto3g": "sto-3g",
        "def2tzvp": "def2-tzvp",
        "ccpvdz": "cc-pvdz",
    }
    with tempfile.TemporaryDirectory() as tmpdir:
        infile = os.path.join(tmpdir, "vlx.in")
        outfile = os.path.join(tmpdir, "vlx.out")
        with open(infile, "w") as fp:
            lines = ["@jobs", "task: hf", "@end", ""]
            lines += ["@scf",
                      "conv_thresh: {}".format(conv_tol_grad),
                      "max_iter: {}".format(max_iter),
                      "@end", ""]
            lines += ["@method settings",
                      "basis: {}".format(basis_remap.get(basis, basis))]
            # TODO: PE results in VeloxChem are currently wrong, because
            # polarizabilities are always made isotropic
            if pe_options:
                potfile = pe_options["potfile"]
                lines += ["pe: yes",
                          f"potfile: {potfile}"]
            lines += ["@end"]
            lines += ["@molecule",
                      "charge: {}".format(charge),
                      "multiplicity: {}".format(multiplicity),
                      "units: bohr",
                      "xyz:\n{}".format("\n".join(xyz.split(";"))),
                      "@end"]
            fp.write("\n".join(lines))
        task = MpiTask([infile, outfile], MPI.COMM_WORLD)
        if multiplicity == 1:
            scfdrv = vlx.ScfRestrictedDriver(task.mpi_comm, task.ostream)
        else:
            scfdrv = vlx.ScfUnrestrictedDriver(task.mpi_comm, task.ostream)
        scfdrv.update_settings(task.input_dict['scf'],
                               task.input_dict['method_settings'])
        scfdrv.compute(task.molecule, task.ao_basis, task.min_basis)
        scfdrv.task = task
    return scfdrv


def _transform_gauge_origin_to_xyz(scfdrv, gauge_origin):
    """
    Determines the gauge origin. If the gauge origin is defined as a tuple
    the coordinates need to be given in atomic units!
    """
    molecule = scfdrv.task.molecule
    coords = molecule.get_coordinates_in_bohr()
    charges = molecule.elem_ids_to_numpy()
    masses = molecule.masses_to_numpy()

    if gauge_origin == "mass_center":
        gauge_origin = tuple(np.einsum("i,ij->j", masses, coords) / masses.sum())
    elif gauge_origin == "charge_center":
        gauge_origin = tuple(np.einsum("i,ij->j", charges, coords)
                             / charges.sum())
    elif gauge_origin == "origin":
        gauge_origin = (0.0, 0.0, 0.0)
    elif isinstance(gauge_origin, tuple):
        gauge_origin = gauge_origin
    else:
        raise NotImplementedError("The gauge origin can be defined either by a "
                                  "keyword (origin, mass_center or charge_center) "
                                  "or by a tuple defining the Cartesian components "
                                  "e.g. (x, y, z)."
                                  )
    return gauge_origin<|MERGE_RESOLUTION|>--- conflicted
+++ resolved
@@ -61,34 +61,6 @@
 
     @cached_property
     def magnetic_dipole(self):
-<<<<<<< HEAD
-        def gauge_dependent_integrals(gauge_origin):
-            # TODO: Gauge origin?
-            if gauge_origin != [0.0, 0.0, 0.0] and gauge_origin != "origin":
-                raise NotImplementedError('Only [0.0, 0.0, 0.0] can be selected as'
-                                          ' gauge origin.')
-            task = self.scfdrv.task
-            angmom_drv = AngularMomentumIntegralsDriver(task.mpi_comm)
-            angmom_mats = angmom_drv.compute(task.molecule, task.ao_basis)
-            return (0.5 * angmom_mats.x_to_numpy(), 0.5 * angmom_mats.y_to_numpy(),
-                    0.5 * angmom_mats.z_to_numpy())
-        return gauge_dependent_integrals
-
-    @cached_property
-    def nabla(self):
-        def gauge_dependent_integrals(gauge_origin):
-            # TODO: Gauge origin?
-            if gauge_origin != [0.0, 0.0, 0.0] and gauge_origin != "origin":
-                raise NotImplementedError('Only [0.0, 0.0, 0.0] can be selected as'
-                                          ' gauge origin.')
-            task = self.scfdrv.task
-            linmom_drv = LinearMomentumIntegralsDriver(task.mpi_comm)
-            linmom_mats = linmom_drv.compute(task.molecule, task.ao_basis)
-            return (-1.0 * linmom_mats.x_to_numpy(),
-                    -1.0 * linmom_mats.y_to_numpy(),
-                    -1.0 * linmom_mats.z_to_numpy())
-        return gauge_dependent_integrals
-=======
         """
         The imaginary part of the integral is returned.
         -0.5 * sum_i r_i x p_i
@@ -115,7 +87,6 @@
         return (-1.0 * linmom_mats.x_to_numpy(),
                 -1.0 * linmom_mats.y_to_numpy(),
                 -1.0 * linmom_mats.z_to_numpy())
->>>>>>> 279b2a45
 
 
 class VeloxChemEriBuilder(EriBuilder):
@@ -205,11 +176,7 @@
     def get_n_bas(self):
         return self.mol_orbs.number_aos()
 
-<<<<<<< HEAD
-    def get_nuclear_multipole(self, order, gauge_origin=[0, 0, 0]):
-=======
     def get_nuclear_multipole(self, order, gauge_origin=(0, 0, 0)):
->>>>>>> 279b2a45
         mol = self.scfdrv.task.molecule
         nuc_charges = mol.elem_ids_to_numpy()
         if order == 0:
