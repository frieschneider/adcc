#!/usr/bin/env python3
## vi: tabstop=4 shiftwidth=4 softtabstop=4 expandtab
## ---------------------------------------------------------------------
##
## Copyright (C) 2020 by the adcc authors
##
## This file is part of adcc.
##
## adcc is free software: you can redistribute it and/or modify
## it under the terms of the GNU General Public License as published
## by the Free Software Foundation, either version 3 of the License, or
## (at your option) any later version.
##
## adcc is distributed in the hope that it will be useful,
## but WITHOUT ANY WARRANTY; without even the implied warranty of
## MERCHANTABILITY or FITNESS FOR A PARTICULAR PURPOSE.  See the
## GNU General Public License for more details.
##
## You should have received a copy of the GNU General Public License
## along with adcc. If not, see <http://www.gnu.org/licenses/>.
##
## ---------------------------------------------------------------------
import pytest
from numpy.testing import assert_allclose

from adcc.OneParticleOperator import OneParticleOperator
from adcc.ExcitedStates import EnergyCorrection

from .testdata_cache import testdata_cache


class TestExcitedStates:
    def test_excitation_view(self):
        state = testdata_cache.adcc_states(
            system="h2o_sto3g", method="adc2", case="gen", kind="singlet"
        )

        n_ref = len(state.excitation_vector)
        assert n_ref == state.size

        for i, exci in enumerate(state.excitations):
            for key in dir(exci):
                if key.startswith("_"):
                    continue
                blacklist = ["__", "index", "_ao", "excitation_vector",
                             "method", "parent_state"]
                if any(b in key for b in blacklist):
                    continue
                try:
                    ref = getattr(state, key)[i]
                    res = getattr(exci, key)
                except NotImplementedError:
<<<<<<< HEAD
                    # nabla, etc. not implemented in dict backend
                    continue
                except TypeError:
                    # gauge origin dependent properties are callables
                    ref = getattr(state, key)()[i]
                    res = getattr(exci, key)()
=======
                    continue
                except TypeError:
                    try:
                        ref = getattr(state, key)("origin")[i]
                        res = getattr(exci, key)("origin")
                    except NotImplementedError:
                        # electric dipole velocity integrals are not implemented in
                        # the reference backend
                        continue
>>>>>>> 279b2a45
                if isinstance(ref, OneParticleOperator):
                    assert ref.blocks == res.blocks
                    for b in ref.blocks:
                        assert_allclose(ref[b].to_ndarray(),
                                        res[b].to_ndarray())
                else:
                    assert_allclose(ref, res)

    def test_custom_excitation_energy_corrections(self):
        state = testdata_cache.adcc_states(
            system="h2o_sto3g", method="adc2", kind="singlet", case="gen"
        )

        cc1 = EnergyCorrection("custom_correction1",
                               lambda exci: exci.excitation_energy ** 2)
        cc2 = EnergyCorrection("custom_correction2",
                               lambda exci: 2.0)
        cc3 = EnergyCorrection("custom_correction3",
                               lambda exci: -42.0)
        state_corrected = state + [cc1, cc2]
        for i in range(state.size):
            assert hasattr(state_corrected, "custom_correction1")
            assert hasattr(state_corrected, "custom_correction2")
            assert_allclose(state.excitation_energy[i],
                            state_corrected.excitation_energy_uncorrected[i])
            corr = state.excitation_energy[i] ** 2 + 2.0
            assert_allclose(state.excitation_energy[i] + corr,
                            state_corrected.excitation_energy[i])

        with pytest.raises(ValueError):
            state_corrected += cc2
        with pytest.raises(TypeError):
            state_corrected += 1

        state_corrected2 = state_corrected + cc3
        for i in range(state.size):
            assert hasattr(state_corrected2, "custom_correction1")
            assert hasattr(state_corrected2, "custom_correction2")
            assert hasattr(state_corrected2, "custom_correction3")
            assert_allclose(state.excitation_energy[i],
                            state_corrected2.excitation_energy_uncorrected[i])
            corr = state.excitation_energy[i] ** 2 + 2.0 - 42.0
            assert_allclose(state.excitation_energy[i] + corr,
                            state_corrected2.excitation_energy[i])
        state_corrected2.describe()

    def test_dataframe_export(self, gauge_origin="origin"):
        state = testdata_cache.adcc_states(
            system="h2o_sto3g", method="adc2", kind="singlet", case="gen"
        )

        df = state.to_dataframe()
        df.drop(["excitation", "kind"], inplace=True, axis=1)
        components = ["x", "y", "z"]
        assert len(df.columns)
        for key in df.columns:
            if hasattr(state, key):
                try:
                    assert_allclose(df[key], getattr(state, key))
                except TypeError:
                    assert_allclose(df[key], getattr(state, key)(gauge_origin))
            elif hasattr(state, key[:-2]):
                newkey = key[:-2]
                i = components.index(key[-1])
                try:
                    assert_allclose(df[key], getattr(state, newkey)[:, i])
                except TypeError:
                    assert_allclose(df[key],
                                    getattr(state, newkey)(gauge_origin)[:, i])
            elif hasattr(state, key[:-3]):
                newkey = key[:-3]
                i = components.index(key[-1])
                j = components.index(key[-2])
                try:
                    assert_allclose(df[key], getattr(state, newkey)[:, i, j])
                except TypeError:
                    assert_allclose(df[key],
                                    getattr(state, newkey)(gauge_origin)[:, i, j])
            else:
                raise KeyError(f"Key {key} not found in ExcitedStates object.")<|MERGE_RESOLUTION|>--- conflicted
+++ resolved
@@ -50,14 +50,6 @@
                     ref = getattr(state, key)[i]
                     res = getattr(exci, key)
                 except NotImplementedError:
-<<<<<<< HEAD
-                    # nabla, etc. not implemented in dict backend
-                    continue
-                except TypeError:
-                    # gauge origin dependent properties are callables
-                    ref = getattr(state, key)()[i]
-                    res = getattr(exci, key)()
-=======
                     continue
                 except TypeError:
                     try:
@@ -67,7 +59,6 @@
                         # electric dipole velocity integrals are not implemented in
                         # the reference backend
                         continue
->>>>>>> 279b2a45
                 if isinstance(ref, OneParticleOperator):
                     assert ref.blocks == res.blocks
                     for b in ref.blocks:
