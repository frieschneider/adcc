#!/usr/bin/env python3
## vi: tabstop=4 shiftwidth=4 softtabstop=4 expandtab
## ---------------------------------------------------------------------
##
## Copyright (C) 2019 by the adcc authors
##
## This file is part of adcc.
##
## adcc is free software: you can redistribute it and/or modify
## it under the terms of the GNU General Public License as published
## by the Free Software Foundation, either version 3 of the License, or
## (at your option) any later version.
##
## adcc is distributed in the hope that it will be useful,
## but WITHOUT ANY WARRANTY; without even the implied warranty of
## MERCHANTABILITY or FITNESS FOR A PARTICULAR PURPOSE.  See the
## GNU General Public License for more details.
##
## You should have received a copy of the GNU General Public License
## along with adcc. If not, see <http://www.gnu.org/licenses/>.
##
## ---------------------------------------------------------------------
from math import sqrt

from adcc import block as b
from adcc.LazyMp import LazyMp
from adcc.AdcMethod import AdcMethod
from adcc.functions import einsum, evaluate
from adcc.Intermediates import Intermediates
from adcc.AmplitudeVector import AmplitudeVector


<<<<<<< HEAD
def mtm_adc0(mp, dipop, intermediates):
    #return AmplitudeVector(ph=dipop.ov)
    if dipop.is_symmetric:
        dipop_vo = dipop.ov.transpose((1, 0))
    else:
        dipop_vo = dipop.vo.copy()
    return AmplitudeVector(ph=dipop_vo.transpose((1, 0)))


def mtm_adc1(mp, dipop, intermediates):
    if dipop.is_symmetric:
        dipop_vo = dipop.ov.transpose((1, 0))
    else:
        dipop_vo = dipop.vo.copy()
    f1 = dipop_vo.transpose((1, 0)) + einsum("rkjs,rs->kj", mp.t2(b.oovv), dipop.ov)
    return AmplitudeVector(ph=f1)
=======
def mtm_adc0(mp, op, intermediates):
    f1 = op.ov if op.is_symmetric else op.vo.transpose()
    return AmplitudeVector(ph=f1)


def mtm_adc1(mp, op, intermediates):
    ampl = mtm_adc0(mp, op, intermediates)
    f1 = - 1.0 * einsum("ijab,jb->ia", mp.t2(b.oovv), op.ov)
    return ampl + AmplitudeVector(ph=f1)
>>>>>>> fd9f52ae


def mtm_adc2(mp, op, intermediates):
    t2 = mp.t2(b.oovv)
    p0 = mp.mp2_diffdm
<<<<<<< HEAD
    hf = mp.reference_state
    if dipop.is_symmetric:
        dipop_vo = dipop.ov.transpose((1, 0))
    else:
        dipop_vo = dipop.vo.copy()
    f1 = (
        dipop_vo.transpose((1, 0))
        + einsum("rkjs,rs->kj", mp.t2(b.oovv), dipop.ov)
        
        # antonia 1:
        #- einsum("krjs,rs->kj", t2, dipop.ov)
        -0.25 * einsum("nvjr,nvsr,sk->kj", t2, t2, dipop_vo)
        -0.25 * einsum("knrs,vnrs,jv->kj", t2, t2, dipop_vo)
        +0.5 * einsum("knjr,vnsr,sv->kj", t2, t2, dipop_vo)
        -1.0 * einsum("vk,vj->kj", dipop.oo, p0.ov)
        +1.0 * einsum("jr,kr->kj", dipop.vv, p0.ov)
        - einsum("ijab,jb->ia", mp.td2(b.oovv), dipop.ov)
        # adcc:
        # - einsum("ijab,jb->ia", t2,
        #          + dipop.ov - 0.5 * einsum("jkbc,kc->jb", t2, dipop.ov))
        # + 0.5 * einsum("ij,ja->ia", p0.oo, dipop.ov)
        # - 0.5 * einsum("ib,ab->ia", dipop.ov, p0.vv)
        # + einsum("ib,ab->ia", p0.ov, dipop.vv)
        # - einsum("ij,ja->ia", dipop.oo, p0.ov)
        # - einsum("ijab,jb->ia", mp.td2(b.oovv), dipop.ov)
    )
    f2 = 0.5*(
        - 2*einsum("vlij,vk->klij", t2, dipop.oo).antisymmetrise(0, 1)
        # + einsum("vkij,vl->klij", t2, dipop.oo)
        + 2*einsum("klsj,is->klij", t2, dipop.vv).antisymmetrise(2, 3)
        # - einsum("klsi,js->klij", t2, dipop.vv)
        # + einsum("ijac,bc->ijab", t2, dipop.vv).antisymmetrise(2, 3)
        # - einsum("ik,kjab->ijab", dipop.oo, t2).antisymmetrise(0, 1)
=======

    op_vo = op.ov.transpose() if op.is_symmetric else op.vo

    ampl = mtm_adc1(mp, op, intermediates)
    f1 = (
        + 0.5 * einsum("ijab,jkbc,ck->ia", t2, t2, op_vo)
        + 0.5 * einsum("ij,aj->ia", p0.oo, op_vo)
        - 0.5 * einsum("bi,ab->ia", op_vo, p0.vv)
        + 1.0 * einsum("ib,ab->ia", p0.ov, op.vv)
        - 1.0 * einsum("ji,ja->ia", op.oo, p0.ov)
        - 1.0 * einsum("ijab,jb->ia", mp.td2(b.oovv), op.ov)
    )
    f2 = (
        + 1.0 * einsum("ijac,bc->ijab", t2, op.vv).antisymmetrise(2, 3)
        + 1.0 * einsum("ki,jkab->ijab", op.oo, t2).antisymmetrise(0, 1)
>>>>>>> fd9f52ae
    )
    return ampl + AmplitudeVector(ph=f1, pphh=f2)


def mtm_cvs_adc0(mp, op, intermediates):
    f1 = op.cv if op.is_symmetric else op.vc.transpose()
    return AmplitudeVector(ph=f1)


def mtm_cvs_adc2(mp, op, intermediates):
    op_vc = op.cv.transpose() if op.is_symmetric else op.vc
    op_oc = op.co.transpose() if op.is_symmetric else op.oc

    ampl = mtm_cvs_adc0(mp, op, intermediates)
    f1 = (
        - 0.5 * einsum("bI,ab->Ia", op_vc, intermediates.cvs_p0.vv)
        - 1.0 * einsum("jI,ja->Ia", op_oc, intermediates.cvs_p0.ov)
    )
    f2 = (1 / sqrt(2)) * einsum("kI,kjab->jIab", op_oc, mp.t2(b.oovv))
    return ampl + AmplitudeVector(ph=f1, pphh=f2)


DISPATCH = {
    "adc0": mtm_adc0,
    "adc1": mtm_adc1,
    "adc2": mtm_adc2,
    "adc2x": mtm_adc2, # Identical to ADC(2)
    "cvs-adc0": mtm_cvs_adc0,
    "cvs-adc1": mtm_cvs_adc0,  # Identical to CVS-ADC(0)
    "cvs-adc2": mtm_cvs_adc2,
}


def modified_transition_moments(method, ground_state, operator=None,
                                intermediates=None):
    """Compute the modified transition moments (MTM) for the provided
    ADC method with reference to the passed ground state.

    Parameters
    ----------
    method: adc.Method
        Provide a method at which to compute the MTMs
    ground_state : adcc.LazyMp
        The MP ground state
    operator : adcc.OneParticleOperator or list, optional
        Only required if different operators than the standard
        electric dipole operators in the MO basis should be used.
    intermediates : adcc.Intermediates
        Intermediates from the ADC calculation to reuse

    Returns
    -------
    adcc.AmplitudeVector or list of adcc.AmplitudeVector
    """
    if not isinstance(method, AdcMethod):
        method = AdcMethod(method)
    if not isinstance(ground_state, LazyMp):
        raise TypeError("ground_state should be a LazyMp object.")
    if intermediates is None:
        intermediates = Intermediates(ground_state)

    unpack = False
    if operator is None:
        operator = ground_state.reference_state.operators.electric_dipole
    elif not isinstance(operator, list):
        unpack = True
        operator = [operator]
    if method.name not in DISPATCH:
        raise NotImplementedError("modified_transition_moments is not "
                                  f"implemented for {method.name}.")

<<<<<<< HEAD
    ret = [DISPATCH[method.name](ground_state, dipop, intermediates)
               for dipop in dipole_operator]
=======
    ret = [DISPATCH[method.name](ground_state, op, intermediates)
           for op in operator]
>>>>>>> fd9f52ae
    if unpack:
        assert len(ret) == 1
        ret = ret[0]
    return evaluate(ret)<|MERGE_RESOLUTION|>--- conflicted
+++ resolved
@@ -29,25 +29,6 @@
 from adcc.Intermediates import Intermediates
 from adcc.AmplitudeVector import AmplitudeVector
 
-
-<<<<<<< HEAD
-def mtm_adc0(mp, dipop, intermediates):
-    #return AmplitudeVector(ph=dipop.ov)
-    if dipop.is_symmetric:
-        dipop_vo = dipop.ov.transpose((1, 0))
-    else:
-        dipop_vo = dipop.vo.copy()
-    return AmplitudeVector(ph=dipop_vo.transpose((1, 0)))
-
-
-def mtm_adc1(mp, dipop, intermediates):
-    if dipop.is_symmetric:
-        dipop_vo = dipop.ov.transpose((1, 0))
-    else:
-        dipop_vo = dipop.vo.copy()
-    f1 = dipop_vo.transpose((1, 0)) + einsum("rkjs,rs->kj", mp.t2(b.oovv), dipop.ov)
-    return AmplitudeVector(ph=f1)
-=======
 def mtm_adc0(mp, op, intermediates):
     f1 = op.ov if op.is_symmetric else op.vo.transpose()
     return AmplitudeVector(ph=f1)
@@ -57,47 +38,11 @@
     ampl = mtm_adc0(mp, op, intermediates)
     f1 = - 1.0 * einsum("ijab,jb->ia", mp.t2(b.oovv), op.ov)
     return ampl + AmplitudeVector(ph=f1)
->>>>>>> fd9f52ae
 
 
 def mtm_adc2(mp, op, intermediates):
     t2 = mp.t2(b.oovv)
     p0 = mp.mp2_diffdm
-<<<<<<< HEAD
-    hf = mp.reference_state
-    if dipop.is_symmetric:
-        dipop_vo = dipop.ov.transpose((1, 0))
-    else:
-        dipop_vo = dipop.vo.copy()
-    f1 = (
-        dipop_vo.transpose((1, 0))
-        + einsum("rkjs,rs->kj", mp.t2(b.oovv), dipop.ov)
-        
-        # antonia 1:
-        #- einsum("krjs,rs->kj", t2, dipop.ov)
-        -0.25 * einsum("nvjr,nvsr,sk->kj", t2, t2, dipop_vo)
-        -0.25 * einsum("knrs,vnrs,jv->kj", t2, t2, dipop_vo)
-        +0.5 * einsum("knjr,vnsr,sv->kj", t2, t2, dipop_vo)
-        -1.0 * einsum("vk,vj->kj", dipop.oo, p0.ov)
-        +1.0 * einsum("jr,kr->kj", dipop.vv, p0.ov)
-        - einsum("ijab,jb->ia", mp.td2(b.oovv), dipop.ov)
-        # adcc:
-        # - einsum("ijab,jb->ia", t2,
-        #          + dipop.ov - 0.5 * einsum("jkbc,kc->jb", t2, dipop.ov))
-        # + 0.5 * einsum("ij,ja->ia", p0.oo, dipop.ov)
-        # - 0.5 * einsum("ib,ab->ia", dipop.ov, p0.vv)
-        # + einsum("ib,ab->ia", p0.ov, dipop.vv)
-        # - einsum("ij,ja->ia", dipop.oo, p0.ov)
-        # - einsum("ijab,jb->ia", mp.td2(b.oovv), dipop.ov)
-    )
-    f2 = 0.5*(
-        - 2*einsum("vlij,vk->klij", t2, dipop.oo).antisymmetrise(0, 1)
-        # + einsum("vkij,vl->klij", t2, dipop.oo)
-        + 2*einsum("klsj,is->klij", t2, dipop.vv).antisymmetrise(2, 3)
-        # - einsum("klsi,js->klij", t2, dipop.vv)
-        # + einsum("ijac,bc->ijab", t2, dipop.vv).antisymmetrise(2, 3)
-        # - einsum("ik,kjab->ijab", dipop.oo, t2).antisymmetrise(0, 1)
-=======
 
     op_vo = op.ov.transpose() if op.is_symmetric else op.vo
 
@@ -113,7 +58,6 @@
     f2 = (
         + 1.0 * einsum("ijac,bc->ijab", t2, op.vv).antisymmetrise(2, 3)
         + 1.0 * einsum("ki,jkab->ijab", op.oo, t2).antisymmetrise(0, 1)
->>>>>>> fd9f52ae
     )
     return ampl + AmplitudeVector(ph=f1, pphh=f2)
 
@@ -185,13 +129,8 @@
         raise NotImplementedError("modified_transition_moments is not "
                                   f"implemented for {method.name}.")
 
-<<<<<<< HEAD
-    ret = [DISPATCH[method.name](ground_state, dipop, intermediates)
-               for dipop in dipole_operator]
-=======
     ret = [DISPATCH[method.name](ground_state, op, intermediates)
            for op in operator]
->>>>>>> fd9f52ae
     if unpack:
         assert len(ret) == 1
         ret = ret[0]
