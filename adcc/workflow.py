#!/usr/bin/env python3
## vi: tabstop=4 shiftwidth=4 softtabstop=4 expandtab
## ---------------------------------------------------------------------
##
## Copyright (C) 2018 by the adcc authors
##
## This file is part of adcc.
##
## adcc is free software: you can redistribute it and/or modify
## it under the terms of the GNU General Public License as published
## by the Free Software Foundation, either version 3 of the License, or
## (at your option) any later version.
##
## adcc is distributed in the hope that it will be useful,
## but WITHOUT ANY WARRANTY; without even the implied warranty of
## MERCHANTABILITY or FITNESS FOR A PARTICULAR PURPOSE.  See the
## GNU General Public License for more details.
##
## You should have received a copy of the GNU General Public License
## along with adcc. If not, see <http://www.gnu.org/licenses/>.
##
## ---------------------------------------------------------------------
import sys
import warnings

from libadcc import ReferenceState

from . import solver
from .guess import (guesses_any, guesses_singlet, guesses_spin_flip,
                    guesses_triplet)
from .LazyMp import LazyMp
from .AdcMatrix import AdcMatrix, AdcMatrixlike, AdcExtraTerm
from .AdcMethod import AdcMethod
from .exceptions import InputError
from .ExcitedStates import ExcitedStates
from .ReferenceState import ReferenceState as adcc_ReferenceState
from .solver.lanczos import lanczos
from .solver.davidson import jacobi_davidson
from .solver.explicit_symmetrisation import (IndexSpinSymmetrisation,
                                             IndexSymmetrisation)

__all__ = ["run_adc"]
def run_adc(data_or_matrix, n_states=None, kind="any", conv_tol=None,
            eigensolver=None, guesses=None, n_guesses=None,
            n_guesses_doubles=None, output=sys.stdout, core_orbitals=None,
            frozen_core=None, frozen_virtual=None, method=None,
            n_singlets=None, n_triplets=None, n_spin_flip=None,
<<<<<<< HEAD
            environment=None, properties_level=None, gauge_origin ="mass_center", **solverargs):
=======
            environment=None, property_maxorder=None, **solverargs):
>>>>>>> 360190bd
    """Run an ADC calculation.

    Main entry point to run an ADC calculation. The reference to build the ADC
    calculation upon is supplied using the `data_or_matrix` argument.
    `adcc` is pretty flexible here. Possible options include:

        a. Hartree-Fock data from a host program, e.g. a molsturm SCF
           state, a pyscf SCF object or any class implementing the
           :py:class:`adcc.HartreeFockProvider` interface. From this data all
           objects mentioned in (b) to (d) will be implicitly created and will
           become available in the returned state.
        b. A :py:class:`adcc.ReferenceState` object
        c. A :py:class:`adcc.LazyMp` object
        d. A :py:class:`adcc.AdcMatrix` object

    Parameters
    ----------
    data_or_matrix
        Data containing the SCF reference
    n_states : int, optional
    kind : str, optional
    n_singlets : int, optional
    n_triplets : int, optional
    n_spin_flip : int, optional
        Specify the number and kind of states to be computed. Possible values
        for kind are "singlet", "triplet", "spin_flip" and "any", which is
        the default. For unrestricted references clamping spin-pure
        singlets/triplets is currently not possible and kind has to remain as
        "any". For restricted references `kind="singlets"` or `kind="triplets"`
        may be employed to enforce a particular excited states manifold.
        Specifying `n_singlets` is equivalent to setting `kind="singlet"` and
        `n_states=5`. Similarly for `n_triplets` and `n_spin_flip`.
        `n_spin_flip` is only valid for unrestricted references.

    conv_tol : float, optional
        Convergence tolerance to employ in the iterative solver for obtaining
        the ADC vectors (default: `1e-6` or 10 * SCF tolerance,
        whatever is larger)

    eigensolver : str, optional
        The eigensolver algorithm to use.

    n_guesses : int, optional
        Total number of guesses to compute. By default only guesses derived from
        the singles block of the ADC matrix are employed. See
        `n_guesses_doubles` for alternatives. If no number is given here
        `n_guesses = min(4, 2 * number of excited states to compute)`
        or a smaller number if the number of excitation is estimated to be less
        than the outcome of above formula.

    n_guesses_doubles : int, optional
        Number of guesses to derive from the doubles block. By default none
        unless n_guesses as explicitly given or automatically determined is
        larger than the number of singles guesses, which can be possibly found.

    guesses : list, optional
        Provide the guess vectors to be employed for the ADC run. Takes
        preference over `n_guesses` and `n_guesses_doubles`, such that these
        parameters are ignored.

    output : stream, optional
        Python stream to which output will be written. If `None` all output
        is disabled.

    core_orbitals : int or list or tuple, optional
        The orbitals to be put into the core-occupied space. For ways to
        define the core orbitals see the description in
        :py:class:`adcc.ReferenceState`.
        Required if core-valence separation is applied and the input data is
        given as data from the host program (i.e. option (a) discussed above)

    frozen_core : int or list or tuple, optional
        The orbitals to select as frozen core orbitals (i.e. inactive occupied
        orbitals for both the MP and ADC methods performed). For ways to define
        these see the description in :py:class:`adcc.ReferenceState`.

    frozen_virtual : int or list or tuple, optional
        The orbitals to select as frozen virtual orbitals (i.e. inactive
        virtuals for both the MP and ADC methods performed). For ways to define
        these see the description in :py:class:`adcc.ReferenceState`.

    environment : bool or list or dict, optional
        The keywords to specify how coupling to an environment model,
        e.g. PE, is treated. For details see :ref:`environment`.

<<<<<<< HEAD
    gauge_origin: list or str, optional
        Define the gauge origin, either by specifying a list directly ([x,y,z])
        or by using one of the keywords ('mass_center', 'charge_center', 'origin').
        Default: 'mass_center'

    properties_level : str, optional
        The keyword to manually specify the ADC-method for the property
        calculations. If none is given, the same as for the eigenvector
        calculations is used. The default for ADC(3) are ADC(2)
        properties.
=======
    property_maxorder : int, optional
        Specifiy the order through which the ADC property calculation is expanded.
        If none is given, the same as for the energy calculation is used.
        Note that for ADC(3) the default is to compute properties correct through
        2nd order.
>>>>>>> 360190bd

    Other parameters
    ----------------
    max_subspace : int, optional
        Maximal subspace size
    max_iter : int, optional
        Maximal number of iterations

    Returns
    -------
    ExcitedStates
        An :class:`adcc.ExcitedStates` object containing the
        :class:`adcc.AdcMatrix`, the :class:`adcc.LazyMp` ground state and the
        :class:`adcc.ReferenceState` as well as computed eigenpairs.

    Examples
    --------

    Run an ADC(2) calculation on top of a `pyscf` RHF reference of
    hydrogen flouride.

    >>> from pyscf import gto, scf
    ... mol = gto.mole.M(atom="H 0 0 0; F 0 0 1.1", basis="sto-3g")
    ... mf = scf.RHF(mol)
    ... mf.conv_tol_grad = 1e-8
    ... mf.kernel()
    ...
    ... state = adcc.run_adc(mf, method="adc2", n_singlets=3)

    The same thing can also be achieved using the `adcc.adcN` family of
    short-hands (see e.g. :py:func:`adcc.adc2`, :py:func:`adcc.cvs_adc2x`):

    >>> state = adcc.adc2(mf, n_singlets=3)

    Run a CVS-ADC(3) calculation of O2 with one core-occupied orbital

    >>> from pyscf import gto, scf
    ... mol = gto.mole.M(atom="O 0 0 0; O 0 0 1.2", basis="sto-3g")
    ... mf = scf.RHF(mol)
    ... mf.conv_tol_grad = 1e-8
    ... mf.kernel()
    ...
    ... state = adcc.cvs_adc3(mf, core_orbitals=1, n_singlets=3)
    """
    matrix = construct_adcmatrix(
        data_or_matrix, core_orbitals=core_orbitals, frozen_core=frozen_core,
        frozen_virtual=frozen_virtual, method=method, gauge_origin=gauge_origin)

    # property method and method need to span the same excitation space
    if matrix.method.level // 2 != property_maxorder // 2:
        raise InputError(f"{method} and {property_maxorder} are not a valid "
                         "combination of method and property_maxorder.")
    property_method = matrix.method.at_level(property_maxorder)

    n_states, kind = validate_state_parameters(
        matrix.reference_state, n_states=n_states, n_singlets=n_singlets,
        n_triplets=n_triplets, n_spin_flip=n_spin_flip, kind=kind)

    # Determine spin change during excitation. If guesses is not None,
    # i.e. user-provided, we cannot guarantee for obtaining a particular
    # spin_change in case of a spin_flip calculation.
    spin_change = None
    if kind == "spin_flip" and guesses is None:
        spin_change = -1

    # Select solver to run
    if eigensolver is None:
        eigensolver = "davidson"

    # Setup environment coupling terms and energy corrections
    ret = setup_environment(matrix, environment)
    env_matrix_term, env_energy_corrections = ret
    # add terms to matrix
    if env_matrix_term:
        matrix += env_matrix_term

    diagres = diagonalise_adcmatrix(
        matrix, n_states, kind, guesses=guesses, n_guesses=n_guesses,
        n_guesses_doubles=n_guesses_doubles, conv_tol=conv_tol, output=output,
        eigensolver=eigensolver, **solverargs)
<<<<<<< HEAD

    if method in ['adc0', 'adc1'] and properties_level in ['adc2', 'adc3']:
        raise InputError("ADC(2) and ADC(3) properties are not compatible "
                         "with ADC(0) and ADC(1) eigenvectors (missing "
                         "doubles amplitude)")
    exstates = ExcitedStates(diagres, property_method=properties_level)
=======
    exstates = ExcitedStates(diagres, property_method=property_method)
>>>>>>> 360190bd
    exstates.kind = kind
    exstates.spin_change = spin_change

    # add environment corrections to excited states
    exstates += env_energy_corrections
    return exstates


#
# Individual steps
#
def construct_adcmatrix(data_or_matrix, core_orbitals=None, frozen_core=None,
                        frozen_virtual=None, method=None, gauge_origin='mass_center'):
    """
    Use the provided data or AdcMatrix object to check consistency of the
    other passed parameters and construct the AdcMatrix object representing
    the problem to be solved.
    Internal function called from run_adc.
    """
    if not isinstance(data_or_matrix, AdcMatrixlike) and method is None:
        raise InputError("method needs to be explicitly provided unless "
                         "data_or_matrix is an AdcMatrixlike.")
    if method is not None and not isinstance(method, AdcMethod):
        try:
            method = AdcMethod(method)
        except ValueError as e:
            raise InputError(str(e))  # In case the method is unknown

    if not isinstance(data_or_matrix, (ReferenceState, AdcMatrixlike, LazyMp)):
        if method.is_core_valence_separated and core_orbitals is None:
            raise InputError("If core-valence separation approximation is "
                             "applied then the number of core orbitals needs "
                             "to be specified via the parameter "
                             "core_orbitals.")
        try:
            refstate = adcc_ReferenceState(data_or_matrix,
                                           core_orbitals=core_orbitals,
                                           frozen_core=frozen_core,
                                           frozen_virtual=frozen_virtual,
                                           gauge_origin=gauge_origin)
        except ValueError as e:
            raise InputError(str(e))  # In case of an issue with the spaces
        data_or_matrix = refstate
    elif core_orbitals is not None:
        mospaces = data_or_matrix.mospaces
        warnings.warn("Ignored core_orbitals parameter because data_or_matrix"
                      " is a ReferenceState, a LazyMp or an AdcMatrixlike object "
                      " (which has a value of core_orbitals={})."
                      "".format(mospaces.n_orbs_alpha("o2")))
    elif frozen_core is not None:
        mospaces = data_or_matrix.mospaces
        warnings.warn("Ignored frozen_core parameter because data_or_matrix"
                      " is a ReferenceState, a LazyMp or an AdcMatrixlike object "
                      " (which has a value of frozen_core={})."
                      "".format(mospaces.n_orbs_alpha("o3")))
    elif frozen_virtual is not None:
        mospaces = data_or_matrix.mospaces
        warnings.warn("Ignored frozen_virtual parameter because data_or_matrix"
                      " is a ReferenceState, a LazyMp or an AdcMatrixlike object "
                      " (which has a value of frozen_virtual={})."
                      "".format(mospaces.n_orbs_alpha("v2")))

    # Make AdcMatrix (if not done)
    if isinstance(data_or_matrix, (ReferenceState, LazyMp)):
        try:
            return AdcMatrix(method, data_or_matrix)
        except ValueError as e:
            # In case of an issue with CVS <-> chosen spaces
            raise InputError(str(e))
    elif method is not None and method != data_or_matrix.method:
        warnings.warn("Ignored method parameter because data_or_matrix is an"
                      " AdcMatrixlike, which implicitly sets the method")
    if isinstance(data_or_matrix, AdcMatrixlike):
        return data_or_matrix


def validate_state_parameters(reference_state, n_states=None, n_singlets=None,
                              n_triplets=None, n_spin_flip=None, kind="any"):
    """
    Check the passed state parameters for consistency with itself and with
    the passed reference and normalise them. In the end return the number of
    states and the corresponding kind parameter selected.
    Internal function called from run_adc.
    """
    if sum(nst is not None for nst in [n_states, n_singlets,
                                       n_triplets, n_spin_flip]) > 1:
        raise InputError("One may only specify one out of n_states, "
                         "n_singlets, n_triplets and n_spin_flip")

    if n_singlets is not None:
        if not reference_state.restricted:
            raise InputError("The n_singlets parameter may only be employed "
                             "for restricted references")
        if kind not in ["singlet", "any"]:
            raise InputError(f"Kind parameter {kind} not compatible "
                             "with n_singlets > 0")
        kind = "singlet"
        n_states = n_singlets
    if n_triplets is not None:
        if not reference_state.restricted:
            raise InputError("The n_triplets parameter may only be employed "
                             "for restricted references")
        if kind not in ["triplet", "any"]:
            raise InputError(f"Kind parameter {kind} not compatible "
                             "with n_triplets > 0")
        kind = "triplet"
        n_states = n_triplets
    if n_spin_flip is not None:
        if reference_state.restricted:
            raise InputError("The n_spin_flip parameter may only be employed "
                             "for unrestricted references")
        if kind not in ["spin_flip", "any"]:
            raise InputError(f"Kind parameter {kind} not compatible "
                             "with n_spin_flip > 0")
        kind = "spin_flip"
        n_states = n_spin_flip

    # Check if there are states to be computed
    if n_states is None or n_states == 0:
        raise InputError("No excited states to be computed. Specify at least "
                         "one of n_states, n_singlets, n_triplets, "
                         "or n_spin_flip")
    if n_states < 0:
        raise InputError("n_states needs to be positive")

    if kind not in ["any", "spin_flip", "singlet", "triplet"]:
        raise InputError("The kind parameter may only take the values 'any', "
                         "'singlet', 'triplet' or 'spin_flip'")
    if kind in ["singlet", "triplet"] and not reference_state.restricted:
        raise InputError("kind==singlet and kind==triplet are only valid for "
                         "ADC calculations in combination with a restricted "
                         "ground state.")
    if kind in ["spin_flip"] and reference_state.restricted:
        raise InputError("kind==spin_flip is only valid for "
                         "ADC calculations in combination with an unrestricted "
                         "ground state.")
    return n_states, kind


def diagonalise_adcmatrix(matrix, n_states, kind, eigensolver="davidson",
                          guesses=None, n_guesses=None, n_guesses_doubles=None,
                          conv_tol=None, output=sys.stdout, **solverargs):
    """
    This function seeks appropriate guesses and afterwards proceeds to
    diagonalise the ADC matrix using the specified eigensolver.
    Internal function called from run_adc.
    """
    reference_state = matrix.reference_state

    # Determine default ADC convergence tolerance
    if conv_tol is None:
        conv_tol = max(10 * reference_state.conv_tol, 1e-6)
    if reference_state.conv_tol > conv_tol:
        raise InputError(
            "Convergence tolerance of SCF results "
            f"(== {reference_state.conv_tol}) needs to be lower than ADC "
            f"convergence tolerance parameter conv_tol (== {conv_tol})."
        )

    # Determine explicit_symmetrisation
    explicit_symmetrisation = IndexSymmetrisation
    if kind in ["singlet", "triplet"]:
        explicit_symmetrisation = IndexSpinSymmetrisation(
            matrix, enforce_spin_kind=kind
        )

    # Set some solver-specific parameters
    if eigensolver == "davidson":
        n_guesses_per_state = 2
        callback = setup_solver_printing(
            "Jacobi-Davidson", matrix, kind, solver.davidson.default_print,
            output=output)
        run_eigensolver = jacobi_davidson
    elif eigensolver == "lanczos":
        n_guesses_per_state = 1
        callback = setup_solver_printing(
            "Lanczos", matrix, kind, solver.lanczos.default_print,
            output=output)
        run_eigensolver = lanczos
    else:
        raise InputError(f"Solver {eigensolver} unknown, try 'davidson'.")

    # Obtain or check guesses
    if guesses is None:
        if n_guesses is None:
            n_guesses = estimate_n_guesses(matrix, n_states, n_guesses_per_state)
        guesses = obtain_guesses_by_inspection(matrix, n_guesses, kind,
                                               n_guesses_doubles)
    else:
        if len(guesses) < n_states:
            raise InputError("Less guesses provided via guesses (== {}) "
                             "than states to be computed (== {})"
                             "".format(len(guesses), n_states))
        if n_guesses is not None:
            warnings.warn("Ignoring n_guesses parameter, since guesses are "
                          "explicitly provided.")
        if n_guesses_doubles is not None:
            warnings.warn("Ignoring n_guesses_doubles parameter, since guesses "
                          "are explicitly provided.")

    solverargs.setdefault("which", "SA")
    return run_eigensolver(matrix, guesses, n_ep=n_states, conv_tol=conv_tol,
                           callback=callback,
                           explicit_symmetrisation=explicit_symmetrisation,
                           **solverargs)


def estimate_n_guesses(matrix, n_states, singles_only=True,
                       n_guesses_per_state=2):
    """
    Implementation of a basic heuristic to find a good number of guess
    vectors to be searched for using the find_guesses function.
    Internal function called from run_adc.

    matrix             ADC matrix
    n_states           Number of states to be computed
    singles_only       Try to stay withing the singles excitation space
                       with the number of guess vectors.
    n_guesses_per_state  Number of guesses to search for for each state
    """
    # Try to use at least 4 or twice the number of states
    # to be computed as guesses
    n_guesses = n_guesses_per_state * max(2, n_states)

    if singles_only:
        # Compute the maximal number of sensible singles block guesses.
        # This is roughly the number of occupied alpha orbitals
        # times the number of virtual alpha orbitals
        #
        # If the system is core valence separated, then only the
        # core electrons count as "occupied".
        mospaces = matrix.mospaces
        sp_occ = "o2" if matrix.is_core_valence_separated else "o1"
        n_virt_a = mospaces.n_orbs_alpha("v1")
        n_occ_a = mospaces.n_orbs_alpha(sp_occ)
        n_guesses = min(n_guesses, n_occ_a * n_virt_a)

    # Adjust if we overshoot the maximal number of sensible singles block
    # guesses, but make sure we get at least n_states guesses
    return max(n_states, n_guesses)


def obtain_guesses_by_inspection(matrix, n_guesses, kind, n_guesses_doubles=None):
    """
    Obtain guesses by inspecting the diagonal matrix elements.
    If n_guesses_doubles is not None, this is number is always adhered to.
    Otherwise the number of doubles guesses is adjusted to fill up whatever
    the singles guesses cannot provide to reach n_guesses.
    Internal function called from run_adc.
    """
    if n_guesses_doubles is not None and n_guesses_doubles > 0 \
       and "pphh" not in matrix.axis_blocks:
        raise InputError("n_guesses_doubles > 0 is only sensible if the ADC "
                         "method has a doubles block (i.e. it is *not* ADC(0), "
                         "ADC(1) or a variant thereof.")

    # Determine guess function
    guess_function = {"any": guesses_any, "singlet": guesses_singlet,
                      "triplet": guesses_triplet,
                      "spin_flip": guesses_spin_flip}[kind]

    # Determine number of singles guesses to request
    n_guess_singles = n_guesses
    if n_guesses_doubles is not None:
        n_guess_singles = n_guesses - n_guesses_doubles
    singles_guesses = guess_function(matrix, n_guess_singles, block="ph")

    doubles_guesses = []
    if "pphh" in matrix.axis_blocks:
        # Determine number of doubles guesses to request if not
        # explicitly specified
        if n_guesses_doubles is None:
            n_guesses_doubles = n_guesses - len(singles_guesses)
        if n_guesses_doubles > 0:
            doubles_guesses = guess_function(matrix, n_guesses_doubles,
                                             block="pphh")

    total_guesses = singles_guesses + doubles_guesses
    if len(total_guesses) < n_guesses:
        raise InputError("Less guesses found than requested: {} found, "
                         "{} requested".format(len(total_guesses), n_guesses))
    return total_guesses


def setup_solver_printing(solmethod_name, matrix, kind, default_print,
                          output=None):
    """
    Setup default printing for solvers. Internal function called from run_adc.
    """
    kstr = " "
    if kind != "any":
        kstr = " " + kind
    method_name = f"{matrix}"
    if hasattr(matrix, "method"):
        method_name = matrix.method.name

    if output is not None:
        print(f"Starting {method_name}{kstr} {solmethod_name} ...",
              file=output)

        def inner_callback(state, identifier):
            default_print(state, identifier, output)
        return inner_callback


def setup_environment(matrix, environment):
    """
    Setup environment matrix terms and/or energy corrections.
    Internal function called from run_adc.
    """
    valid_envs = ["ptss", "ptlr", "linear_response"]
    hf = matrix.reference_state
    if hf.environment and environment is None:
        raise InputError(
            "Environment found in reference state, but no environment"
            " configuration specified. Please select from the following"
            f" schemes: {valid_envs} or set to False."
        )
    elif environment and not hf.environment:
        raise InputError(
            "Environment specified, but no environment"
            " was found in reference state."
        )
    elif not hf.environment:
        environment = {}

    convertor = {
        bool: lambda value: {"ptss": True, "ptlr": True} if value else {},
        list: lambda value: {k: True for k in value},
        str: lambda value: {value: True},
        dict: lambda value: value,
    }
    conversion = convertor.get(type(environment), None)
    if conversion is None:
        raise TypeError("Cannot convert environment parameter of type"
                        f"'{type(environment)}' to dict.")
    environment = conversion(environment)

    if any(env not in valid_envs for env in environment):
        raise InputError("Invalid key specified for environment."
                         f" Valid keys are '{valid_envs}'.")

    env_matrix_term = None
    energy_corrections = []

    forbidden_combinations = [
        ["ptlr", "linear_response"],
    ]
    for fbc in forbidden_combinations:
        if all(environment.get(k, False) for k in fbc):
            raise InputError("Combination of environment schemes"
                             f" '{fbc}' not allowed. Check the"
                             " adcc documentation for more details.")

    for pt in ["ptss", "ptlr"]:
        if not environment.get(pt, False):
            continue
        hf_corr = hf.excitation_energy_corrections
        eec_key = f"{hf.environment}_{pt}_correction"
        if eec_key not in hf_corr:
            raise ValueError(f"{pt} correction requested, but could not find"
                             f" the needed function {eec_key} in"
                             f" reference state from backend {hf.backend}.")
        energy_corrections.append(hf_corr[eec_key])
    if environment.get("linear_response", False):
        from adcc.adc_pp import environment as adcpp_env
        block_key = f"block_ph_ph_0_{hf.environment}"
        if not hasattr(adcpp_env, block_key):
            raise NotImplementedError("Matrix term for linear response coupling"
                                      f" with solvent {hf.environment}"
                                      " not implemented.")
        block_fun = getattr(adcpp_env, block_key)
        env_matrix_term = AdcExtraTerm(matrix, {'ph_ph': block_fun})

    return env_matrix_term, energy_corrections<|MERGE_RESOLUTION|>--- conflicted
+++ resolved
@@ -45,11 +45,8 @@
             n_guesses_doubles=None, output=sys.stdout, core_orbitals=None,
             frozen_core=None, frozen_virtual=None, method=None,
             n_singlets=None, n_triplets=None, n_spin_flip=None,
-<<<<<<< HEAD
-            environment=None, properties_level=None, gauge_origin ="mass_center", **solverargs):
-=======
-            environment=None, property_maxorder=None, **solverargs):
->>>>>>> 360190bd
+            environment=None, property_maxorder=None, gauge_origin ="origin",
+            **solverargs):
     """Run an ADC calculation.
 
     Main entry point to run an ADC calculation. The reference to build the ADC
@@ -135,24 +132,16 @@
         The keywords to specify how coupling to an environment model,
         e.g. PE, is treated. For details see :ref:`environment`.
 
-<<<<<<< HEAD
     gauge_origin: list or str, optional
         Define the gauge origin, either by specifying a list directly ([x,y,z])
         or by using one of the keywords ('mass_center', 'charge_center', 'origin').
-        Default: 'mass_center'
-
-    properties_level : str, optional
-        The keyword to manually specify the ADC-method for the property
-        calculations. If none is given, the same as for the eigenvector
-        calculations is used. The default for ADC(3) are ADC(2)
-        properties.
-=======
+        Default: 'origin'
+
     property_maxorder : int, optional
         Specifiy the order through which the ADC property calculation is expanded.
         If none is given, the same as for the energy calculation is used.
         Note that for ADC(3) the default is to compute properties correct through
         2nd order.
->>>>>>> 360190bd
 
     Other parameters
     ----------------
@@ -205,7 +194,7 @@
     if matrix.method.level // 2 != property_maxorder // 2:
         raise InputError(f"{method} and {property_maxorder} are not a valid "
                          "combination of method and property_maxorder.")
-    property_method = matrix.method.at_level(property_maxorder)
+        property_method = matrix.method.at_level(property_maxorder)
 
     n_states, kind = validate_state_parameters(
         matrix.reference_state, n_states=n_states, n_singlets=n_singlets,
@@ -233,16 +222,7 @@
         matrix, n_states, kind, guesses=guesses, n_guesses=n_guesses,
         n_guesses_doubles=n_guesses_doubles, conv_tol=conv_tol, output=output,
         eigensolver=eigensolver, **solverargs)
-<<<<<<< HEAD
-
-    if method in ['adc0', 'adc1'] and properties_level in ['adc2', 'adc3']:
-        raise InputError("ADC(2) and ADC(3) properties are not compatible "
-                         "with ADC(0) and ADC(1) eigenvectors (missing "
-                         "doubles amplitude)")
-    exstates = ExcitedStates(diagres, property_method=properties_level)
-=======
     exstates = ExcitedStates(diagres, property_method=property_method)
->>>>>>> 360190bd
     exstates.kind = kind
     exstates.spin_change = spin_change
 
