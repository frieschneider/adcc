#!/usr/bin/env python3
## vi: tabstop=4 shiftwidth=4 softtabstop=4 expandtab
## ---------------------------------------------------------------------
##
## Copyright (C) 2018 by the adcc authors
##
## This file is part of adcc.
##
## adcc is free software: you can redistribute it and/or modify
## it under the terms of the GNU General Public License as published
## by the Free Software Foundation, either version 3 of the License, or
## (at your option) any later version.
##
## adcc is distributed in the hope that it will be useful,
## but WITHOUT ANY WARRANTY; without even the implied warranty of
## MERCHANTABILITY or FITNESS FOR A PARTICULAR PURPOSE.  See the
## GNU General Public License for more details.
##
## You should have received a copy of the GNU General Public License
## along with adcc. If not, see <http://www.gnu.org/licenses/>.
##
## ---------------------------------------------------------------------
import sys
import warnings

from libadcc import ReferenceState

from . import solver
from .guess import (guesses_any, guesses_singlet, guesses_spin_flip,
                    guesses_triplet)
from .LazyMp import LazyMp
from .AdcMatrix import AdcMatrix, AdcMatrixlike, AdcExtraTerm
from .AdcMethod import AdcMethod
from .exceptions import InputError
from .ExcitedStates import ExcitedStates
from .ReferenceState import ReferenceState as adcc_ReferenceState
from .solver.lanczos import lanczos
from .solver.davidson import jacobi_davidson
from .solver.explicit_symmetrisation import (IndexSpinSymmetrisation,
                                             IndexSymmetrisation)

__all__ = ["run_adc"]
def run_adc(data_or_matrix, n_states=None, kind="any", conv_tol=None,
            eigensolver=None, guesses=None, n_guesses=None,
            n_guesses_doubles=None, output=sys.stdout, core_orbitals=None,
            frozen_core=None, frozen_virtual=None, method=None,
            n_singlets=None, n_triplets=None, n_spin_flip=None,
<<<<<<< HEAD
            environment=None, gauge_origin ="mass_center", **solverargs):
=======
            environment=None, properties_level=None, **solverargs):
>>>>>>> d735bebd
    """Run an ADC calculation.

    Main entry point to run an ADC calculation. The reference to build the ADC
    calculation upon is supplied using the `data_or_matrix` argument.
    `adcc` is pretty flexible here. Possible options include:

        a. Hartree-Fock data from a host program, e.g. a molsturm SCF
           state, a pyscf SCF object or any class implementing the
           :py:class:`adcc.HartreeFockProvider` interface. From this data all
           objects mentioned in (b) to (d) will be implicitly created and will
           become available in the returned state.
        b. A :py:class:`adcc.ReferenceState` object
        c. A :py:class:`adcc.LazyMp` object
        d. A :py:class:`adcc.AdcMatrix` object

    Parameters
    ----------
    data_or_matrix
        Data containing the SCF reference
    n_states : int, optional
    kind : str, optional
    n_singlets : int, optional
    n_triplets : int, optional
    n_spin_flip : int, optional
        Specify the number and kind of states to be computed. Possible values
        for kind are "singlet", "triplet", "spin_flip" and "any", which is
        the default. For unrestricted references clamping spin-pure
        singlets/triplets is currently not possible and kind has to remain as
        "any". For restricted references `kind="singlets"` or `kind="triplets"`
        may be employed to enforce a particular excited states manifold.
        Specifying `n_singlets` is equivalent to setting `kind="singlet"` and
        `n_states=5`. Similarly for `n_triplets` and `n_spin_flip`.
        `n_spin_flip` is only valid for unrestricted references.

    conv_tol : float, optional
        Convergence tolerance to employ in the iterative solver for obtaining
        the ADC vectors (default: `1e-6` or 10 * SCF tolerance,
        whatever is larger)

    eigensolver : str, optional
        The eigensolver algorithm to use.

    n_guesses : int, optional
        Total number of guesses to compute. By default only guesses derived from
        the singles block of the ADC matrix are employed. See
        `n_guesses_doubles` for alternatives. If no number is given here
        `n_guesses = min(4, 2 * number of excited states to compute)`
        or a smaller number if the number of excitation is estimated to be less
        than the outcome of above formula.

    n_guesses_doubles : int, optional
        Number of guesses to derive from the doubles block. By default none
        unless n_guesses as explicitly given or automatically determined is
        larger than the number of singles guesses, which can be possibly found.

    guesses : list, optional
        Provide the guess vectors to be employed for the ADC run. Takes
        preference over `n_guesses` and `n_guesses_doubles`, such that these
        parameters are ignored.

    output : stream, optional
        Python stream to which output will be written. If `None` all output
        is disabled.

    core_orbitals : int or list or tuple, optional
        The orbitals to be put into the core-occupied space. For ways to
        define the core orbitals see the description in
        :py:class:`adcc.ReferenceState`.
        Required if core-valence separation is applied and the input data is
        given as data from the host program (i.e. option (a) discussed above)

    frozen_core : int or list or tuple, optional
        The orbitals to select as frozen core orbitals (i.e. inactive occupied
        orbitals for both the MP and ADC methods performed). For ways to define
        these see the description in :py:class:`adcc.ReferenceState`.

    frozen_virtual : int or list or tuple, optional
        The orbitals to select as frozen virtual orbitals (i.e. inactive
        virtuals for both the MP and ADC methods performed). For ways to define
        these see the description in :py:class:`adcc.ReferenceState`.

    environment : bool or list or dict, optional
        The keywords to specify how coupling to an environment model,
        e.g. PE, is treated. For details see :ref:`environment`.

<<<<<<< HEAD
    gauge_origin: list or str, optional
        Define the gauge origin, either by specifying a list directly ([x,y,z])
        or by using one of the keywords ('mass_center', 'charge_center', 'origin').
        Default: 'mass_center'
=======
    properties_level : str, optional
        The keyword to manually specify the ADC-method for the property
        calculations. If none is given, the same as for the eigenvector
        calculations is used. The default for ADC(3) are ADC(2)
        properties.
>>>>>>> d735bebd

    Other parameters
    ----------------
    max_subspace : int, optional
        Maximal subspace size
    max_iter : int, optional
        Maximal number of iterations

    Returns
    -------
    ExcitedStates
        An :class:`adcc.ExcitedStates` object containing the
        :class:`adcc.AdcMatrix`, the :class:`adcc.LazyMp` ground state and the
        :class:`adcc.ReferenceState` as well as computed eigenpairs.

    Examples
    --------

    Run an ADC(2) calculation on top of a `pyscf` RHF reference of
    hydrogen flouride.

    >>> from pyscf import gto, scf
    ... mol = gto.mole.M(atom="H 0 0 0; F 0 0 1.1", basis="sto-3g")
    ... mf = scf.RHF(mol)
    ... mf.conv_tol_grad = 1e-8
    ... mf.kernel()
    ...
    ... state = adcc.run_adc(mf, method="adc2", n_singlets=3)

    The same thing can also be achieved using the `adcc.adcN` family of
    short-hands (see e.g. :py:func:`adcc.adc2`, :py:func:`adcc.cvs_adc2x`):

    >>> state = adcc.adc2(mf, n_singlets=3)

    Run a CVS-ADC(3) calculation of O2 with one core-occupied orbital

    >>> from pyscf import gto, scf
    ... mol = gto.mole.M(atom="O 0 0 0; O 0 0 1.2", basis="sto-3g")
    ... mf = scf.RHF(mol)
    ... mf.conv_tol_grad = 1e-8
    ... mf.kernel()
    ...
    ... state = adcc.cvs_adc3(mf, core_orbitals=1, n_singlets=3)
    """
    matrix = construct_adcmatrix(
        data_or_matrix, core_orbitals=core_orbitals, frozen_core=frozen_core,
        frozen_virtual=frozen_virtual, method=method, gauge_origin=gauge_origin)

    n_states, kind = validate_state_parameters(
        matrix.reference_state, n_states=n_states, n_singlets=n_singlets,
        n_triplets=n_triplets, n_spin_flip=n_spin_flip, kind=kind)

    # Determine spin change during excitation. If guesses is not None,
    # i.e. user-provided, we cannot guarantee for obtaining a particular
    # spin_change in case of a spin_flip calculation.
    spin_change = None
    if kind == "spin_flip" and guesses is None:
        spin_change = -1

    # Select solver to run
    if eigensolver is None:
        eigensolver = "davidson"

    # Setup environment coupling terms and energy corrections
    ret = setup_environment(matrix, environment)
    env_matrix_term, env_energy_corrections = ret
    # add terms to matrix
    if env_matrix_term:
        matrix += env_matrix_term

    diagres = diagonalise_adcmatrix(
        matrix, n_states, kind, guesses=guesses, n_guesses=n_guesses,
        n_guesses_doubles=n_guesses_doubles, conv_tol=conv_tol, output=output,
        eigensolver=eigensolver, **solverargs)

    if method in ['adc0', 'adc1'] and properties_level in ['adc2', 'adc3']:
        raise InputError("ADC(2) and ADC(3) properties are not compatible "
                         "with ADC(0) and ADC(1) eigenvectors (missing "
                         "doubles amplitude)")
    exstates = ExcitedStates(diagres, property_method=properties_level)
    exstates.kind = kind
    exstates.spin_change = spin_change

    # add environment corrections to excited states
    exstates += env_energy_corrections
    return exstates


#
# Individual steps
#
def construct_adcmatrix(data_or_matrix, core_orbitals=None, frozen_core=None,
                        frozen_virtual=None, method=None, gauge_origin='mass_center'):
    """
    Use the provided data or AdcMatrix object to check consistency of the
    other passed parameters and construct the AdcMatrix object representing
    the problem to be solved.
    Internal function called from run_adc.
    """
    if not isinstance(data_or_matrix, AdcMatrixlike) and method is None:
        raise InputError("method needs to be explicitly provided unless "
                         "data_or_matrix is an AdcMatrixlike.")
    if method is not None and not isinstance(method, AdcMethod):
        try:
            method = AdcMethod(method)
        except ValueError as e:
            raise InputError(str(e))  # In case the method is unknown

    if not isinstance(data_or_matrix, (ReferenceState, AdcMatrixlike, LazyMp)):
        if method.is_core_valence_separated and core_orbitals is None:
            raise InputError("If core-valence separation approximation is "
                             "applied then the number of core orbitals needs "
                             "to be specified via the parameter "
                             "core_orbitals.")
        try:
            refstate = adcc_ReferenceState(data_or_matrix,
                                           core_orbitals=core_orbitals,
                                           frozen_core=frozen_core,
                                           frozen_virtual=frozen_virtual,
                                           gauge_origin=gauge_origin)
        except ValueError as e:
            raise InputError(str(e))  # In case of an issue with the spaces
        data_or_matrix = refstate
    elif core_orbitals is not None:
        mospaces = data_or_matrix.mospaces
        warnings.warn("Ignored core_orbitals parameter because data_or_matrix"
                      " is a ReferenceState, a LazyMp or an AdcMatrixlike object "
                      " (which has a value of core_orbitals={})."
                      "".format(mospaces.n_orbs_alpha("o2")))
    elif frozen_core is not None:
        mospaces = data_or_matrix.mospaces
        warnings.warn("Ignored frozen_core parameter because data_or_matrix"
                      " is a ReferenceState, a LazyMp or an AdcMatrixlike object "
                      " (which has a value of frozen_core={})."
                      "".format(mospaces.n_orbs_alpha("o3")))
    elif frozen_virtual is not None:
        mospaces = data_or_matrix.mospaces
        warnings.warn("Ignored frozen_virtual parameter because data_or_matrix"
                      " is a ReferenceState, a LazyMp or an AdcMatrixlike object "
                      " (which has a value of frozen_virtual={})."
                      "".format(mospaces.n_orbs_alpha("v2")))

    # Make AdcMatrix (if not done)
    if isinstance(data_or_matrix, (ReferenceState, LazyMp)):
        try:
            return AdcMatrix(method, data_or_matrix)
        except ValueError as e:
            # In case of an issue with CVS <-> chosen spaces
            raise InputError(str(e))
    elif method is not None and method != data_or_matrix.method:
        warnings.warn("Ignored method parameter because data_or_matrix is an"
                      " AdcMatrixlike, which implicitly sets the method")
    if isinstance(data_or_matrix, AdcMatrixlike):
        return data_or_matrix


def validate_state_parameters(reference_state, n_states=None, n_singlets=None,
                              n_triplets=None, n_spin_flip=None, kind="any"):
    """
    Check the passed state parameters for consistency with itself and with
    the passed reference and normalise them. In the end return the number of
    states and the corresponding kind parameter selected.
    Internal function called from run_adc.
    """
    if sum(nst is not None for nst in [n_states, n_singlets,
                                       n_triplets, n_spin_flip]) > 1:
        raise InputError("One may only specify one out of n_states, "
                         "n_singlets, n_triplets and n_spin_flip")

    if n_singlets is not None:
        if not reference_state.restricted:
            raise InputError("The n_singlets parameter may only be employed "
                             "for restricted references")
        if kind not in ["singlet", "any"]:
            raise InputError(f"Kind parameter {kind} not compatible "
                             "with n_singlets > 0")
        kind = "singlet"
        n_states = n_singlets
    if n_triplets is not None:
        if not reference_state.restricted:
            raise InputError("The n_triplets parameter may only be employed "
                             "for restricted references")
        if kind not in ["triplet", "any"]:
            raise InputError(f"Kind parameter {kind} not compatible "
                             "with n_triplets > 0")
        kind = "triplet"
        n_states = n_triplets
    if n_spin_flip is not None:
        if reference_state.restricted:
            raise InputError("The n_spin_flip parameter may only be employed "
                             "for unrestricted references")
        if kind not in ["spin_flip", "any"]:
            raise InputError(f"Kind parameter {kind} not compatible "
                             "with n_spin_flip > 0")
        kind = "spin_flip"
        n_states = n_spin_flip

    # Check if there are states to be computed
    if n_states is None or n_states == 0:
        raise InputError("No excited states to be computed. Specify at least "
                         "one of n_states, n_singlets, n_triplets, "
                         "or n_spin_flip")
    if n_states < 0:
        raise InputError("n_states needs to be positive")

    if kind not in ["any", "spin_flip", "singlet", "triplet"]:
        raise InputError("The kind parameter may only take the values 'any', "
                         "'singlet', 'triplet' or 'spin_flip'")
    if kind in ["singlet", "triplet"] and not reference_state.restricted:
        raise InputError("kind==singlet and kind==triplet are only valid for "
                         "ADC calculations in combination with a restricted "
                         "ground state.")
    if kind in ["spin_flip"] and reference_state.restricted:
        raise InputError("kind==spin_flip is only valid for "
                         "ADC calculations in combination with an unrestricted "
                         "ground state.")
    return n_states, kind


def diagonalise_adcmatrix(matrix, n_states, kind, eigensolver="davidson",
                          guesses=None, n_guesses=None, n_guesses_doubles=None,
                          conv_tol=None, output=sys.stdout, **solverargs):
    """
    This function seeks appropriate guesses and afterwards proceeds to
    diagonalise the ADC matrix using the specified eigensolver.
    Internal function called from run_adc.
    """
    reference_state = matrix.reference_state

    # Determine default ADC convergence tolerance
    if conv_tol is None:
        conv_tol = max(10 * reference_state.conv_tol, 1e-6)
    if reference_state.conv_tol > conv_tol:
        raise InputError(
            "Convergence tolerance of SCF results "
            f"(== {reference_state.conv_tol}) needs to be lower than ADC "
            f"convergence tolerance parameter conv_tol (== {conv_tol})."
        )

    # Determine explicit_symmetrisation
    explicit_symmetrisation = IndexSymmetrisation
    if kind in ["singlet", "triplet"]:
        explicit_symmetrisation = IndexSpinSymmetrisation(
            matrix, enforce_spin_kind=kind
        )

    # Set some solver-specific parameters
    if eigensolver == "davidson":
        n_guesses_per_state = 2
        callback = setup_solver_printing(
            "Jacobi-Davidson", matrix, kind, solver.davidson.default_print,
            output=output)
        run_eigensolver = jacobi_davidson
    elif eigensolver == "lanczos":
        n_guesses_per_state = 1
        callback = setup_solver_printing(
            "Lanczos", matrix, kind, solver.lanczos.default_print,
            output=output)
        run_eigensolver = lanczos
    else:
        raise InputError(f"Solver {eigensolver} unknown, try 'davidson'.")

    # Obtain or check guesses
    if guesses is None:
        if n_guesses is None:
            n_guesses = estimate_n_guesses(matrix, n_states, n_guesses_per_state)
        guesses = obtain_guesses_by_inspection(matrix, n_guesses, kind,
                                               n_guesses_doubles)
    else:
        if len(guesses) < n_states:
            raise InputError("Less guesses provided via guesses (== {}) "
                             "than states to be computed (== {})"
                             "".format(len(guesses), n_states))
        if n_guesses is not None:
            warnings.warn("Ignoring n_guesses parameter, since guesses are "
                          "explicitly provided.")
        if n_guesses_doubles is not None:
            warnings.warn("Ignoring n_guesses_doubles parameter, since guesses "
                          "are explicitly provided.")

    solverargs.setdefault("which", "SA")
    return run_eigensolver(matrix, guesses, n_ep=n_states, conv_tol=conv_tol,
                           callback=callback,
                           explicit_symmetrisation=explicit_symmetrisation,
                           **solverargs)


def estimate_n_guesses(matrix, n_states, singles_only=True,
                       n_guesses_per_state=2):
    """
    Implementation of a basic heuristic to find a good number of guess
    vectors to be searched for using the find_guesses function.
    Internal function called from run_adc.

    matrix             ADC matrix
    n_states           Number of states to be computed
    singles_only       Try to stay withing the singles excitation space
                       with the number of guess vectors.
    n_guesses_per_state  Number of guesses to search for for each state
    """
    # Try to use at least 4 or twice the number of states
    # to be computed as guesses
    n_guesses = n_guesses_per_state * max(2, n_states)

    if singles_only:
        # Compute the maximal number of sensible singles block guesses.
        # This is roughly the number of occupied alpha orbitals
        # times the number of virtual alpha orbitals
        #
        # If the system is core valence separated, then only the
        # core electrons count as "occupied".
        mospaces = matrix.mospaces
        sp_occ = "o2" if matrix.is_core_valence_separated else "o1"
        n_virt_a = mospaces.n_orbs_alpha("v1")
        n_occ_a = mospaces.n_orbs_alpha(sp_occ)
        n_guesses = min(n_guesses, n_occ_a * n_virt_a)

    # Adjust if we overshoot the maximal number of sensible singles block
    # guesses, but make sure we get at least n_states guesses
    return max(n_states, n_guesses)


def obtain_guesses_by_inspection(matrix, n_guesses, kind, n_guesses_doubles=None):
    """
    Obtain guesses by inspecting the diagonal matrix elements.
    If n_guesses_doubles is not None, this is number is always adhered to.
    Otherwise the number of doubles guesses is adjusted to fill up whatever
    the singles guesses cannot provide to reach n_guesses.
    Internal function called from run_adc.
    """
    if n_guesses_doubles is not None and n_guesses_doubles > 0 \
       and "pphh" not in matrix.axis_blocks:
        raise InputError("n_guesses_doubles > 0 is only sensible if the ADC "
                         "method has a doubles block (i.e. it is *not* ADC(0), "
                         "ADC(1) or a variant thereof.")

    # Determine guess function
    guess_function = {"any": guesses_any, "singlet": guesses_singlet,
                      "triplet": guesses_triplet,
                      "spin_flip": guesses_spin_flip}[kind]

    # Determine number of singles guesses to request
    n_guess_singles = n_guesses
    if n_guesses_doubles is not None:
        n_guess_singles = n_guesses - n_guesses_doubles
    singles_guesses = guess_function(matrix, n_guess_singles, block="ph")

    doubles_guesses = []
    if "pphh" in matrix.axis_blocks:
        # Determine number of doubles guesses to request if not
        # explicitly specified
        if n_guesses_doubles is None:
            n_guesses_doubles = n_guesses - len(singles_guesses)
        if n_guesses_doubles > 0:
            doubles_guesses = guess_function(matrix, n_guesses_doubles,
                                             block="pphh")

    total_guesses = singles_guesses + doubles_guesses
    if len(total_guesses) < n_guesses:
        raise InputError("Less guesses found than requested: {} found, "
                         "{} requested".format(len(total_guesses), n_guesses))
    return total_guesses


def setup_solver_printing(solmethod_name, matrix, kind, default_print,
                          output=None):
    """
    Setup default printing for solvers. Internal function called from run_adc.
    """
    kstr = " "
    if kind != "any":
        kstr = " " + kind
    method_name = f"{matrix}"
    if hasattr(matrix, "method"):
        method_name = matrix.method.name

    if output is not None:
        print(f"Starting {method_name}{kstr} {solmethod_name} ...",
              file=output)

        def inner_callback(state, identifier):
            default_print(state, identifier, output)
        return inner_callback


def setup_environment(matrix, environment):
    """
    Setup environment matrix terms and/or energy corrections.
    Internal function called from run_adc.
    """
    valid_envs = ["ptss", "ptlr", "linear_response"]
    hf = matrix.reference_state
    if hf.environment and environment is None:
        raise InputError(
            "Environment found in reference state, but no environment"
            " configuration specified. Please select from the following"
            f" schemes: {valid_envs} or set to False."
        )
    elif environment and not hf.environment:
        raise InputError(
            "Environment specified, but no environment"
            " was found in reference state."
        )
    elif not hf.environment:
        environment = {}

    convertor = {
        bool: lambda value: {"ptss": True, "ptlr": True} if value else {},
        list: lambda value: {k: True for k in value},
        str: lambda value: {value: True},
        dict: lambda value: value,
    }
    conversion = convertor.get(type(environment), None)
    if conversion is None:
        raise TypeError("Cannot convert environment parameter of type"
                        f"'{type(environment)}' to dict.")
    environment = conversion(environment)

    if any(env not in valid_envs for env in environment):
        raise InputError("Invalid key specified for environment."
                         f" Valid keys are '{valid_envs}'.")

    env_matrix_term = None
    energy_corrections = []

    forbidden_combinations = [
        ["ptlr", "linear_response"],
    ]
    for fbc in forbidden_combinations:
        if all(environment.get(k, False) for k in fbc):
            raise InputError("Combination of environment schemes"
                             f" '{fbc}' not allowed. Check the"
                             " adcc documentation for more details.")

    for pt in ["ptss", "ptlr"]:
        if not environment.get(pt, False):
            continue
        hf_corr = hf.excitation_energy_corrections
        eec_key = f"{hf.environment}_{pt}_correction"
        if eec_key not in hf_corr:
            raise ValueError(f"{pt} correction requested, but could not find"
                             f" the needed function {eec_key} in"
                             f" reference state from backend {hf.backend}.")
        energy_corrections.append(hf_corr[eec_key])
    if environment.get("linear_response", False):
        from adcc.adc_pp import environment as adcpp_env
        block_key = f"block_ph_ph_0_{hf.environment}"
        if not hasattr(adcpp_env, block_key):
            raise NotImplementedError("Matrix term for linear response coupling"
                                      f" with solvent {hf.environment}"
                                      " not implemented.")
        block_fun = getattr(adcpp_env, block_key)
        env_matrix_term = AdcExtraTerm(matrix, {'ph_ph': block_fun})

    return env_matrix_term, energy_corrections<|MERGE_RESOLUTION|>--- conflicted
+++ resolved
@@ -45,11 +45,7 @@
             n_guesses_doubles=None, output=sys.stdout, core_orbitals=None,
             frozen_core=None, frozen_virtual=None, method=None,
             n_singlets=None, n_triplets=None, n_spin_flip=None,
-<<<<<<< HEAD
-            environment=None, gauge_origin ="mass_center", **solverargs):
-=======
-            environment=None, properties_level=None, **solverargs):
->>>>>>> d735bebd
+            environment=None, properties_level=None, gauge_origin ="mass_center", **solverargs):
     """Run an ADC calculation.
 
     Main entry point to run an ADC calculation. The reference to build the ADC
@@ -135,18 +131,16 @@
         The keywords to specify how coupling to an environment model,
         e.g. PE, is treated. For details see :ref:`environment`.
 
-<<<<<<< HEAD
     gauge_origin: list or str, optional
         Define the gauge origin, either by specifying a list directly ([x,y,z])
         or by using one of the keywords ('mass_center', 'charge_center', 'origin').
         Default: 'mass_center'
-=======
+
     properties_level : str, optional
         The keyword to manually specify the ADC-method for the property
         calculations. If none is given, the same as for the eigenvector
         calculations is used. The default for ADC(3) are ADC(2)
         properties.
->>>>>>> d735bebd
 
     Other parameters
     ----------------
